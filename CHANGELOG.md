# Changelog

All notable changes to this project will be documented in this file.

The format is based on [Keep a Changelog](https://keepachangelog.com/en/1.0.0/), and this project adheres
to [Semantic Versioning](https://semver.org/spec/v2.0.0.html).

## Unreleased

<<<<<<< HEAD

## [9.1.2] - 2024-07-24

### Fixes

- Simplifying email verification token creation
=======
## [9.1.1] -2024-07-24

### Fixes

- Account linking now properly checks if the login methods of the primary user can be shared with the tenants of the 
  recipe user we are trying to link
>>>>>>> 2f99bf92

## [9.1.0] - 2024-05-24

### Changes

- Adds support for CDI 3.1 and 5.1
- Adds annotations to properties `CoreConfig` to aid dashboard API.
- Updates `ApiVersionAPI` to optionally accept `websiteDomain` and `apiDomain` for telemetry.
- Adds GET `/recipe/dashboard/tenant/core-config` to fetch the core properties with metadata for dashboard.
- Reports `websiteDomain` and `apiDomain` for each app in telemetry.
- API Key can now be passed using the `Authorization` header: `Authorization: <api-key>`

### Breaking changes

- CUD/App/Tenant Management APIs are deprecated and v2 versions have been added
  - Adds new core API for fetching all the core properties for a tenant
      - GET `/appid-<appid>/<tenantid>/recipe/dashboard/tenant/core-config`
  - Deprecated the following APIs
      - PUT `/recipe/multitenancy/connectionuridomain`
      - GET `/recipe/multitenancy/connectionuridomain/list`
      - PUT `/recipe/multitenancy/app`
      - GET `/recipe/multitenancy/app/list`
      - PUT `/appid-<appid>/recipe/multitenancy/tenant`
      - GET `/appid-<appid>/<tenantid>/recipe/multitenancy/tenant`
      - GET `/appid-<appid>/<tenantid>/recipe/multitenancy/tenant/list`
  - Adds the following APIs to replace the deprecated APIs
      - PUT `/recipe/multitenancy/connectionuridomain/v2`
      - GET `/recipe/multitenancy/connectionuridomain/list/v2`
      - PUT `/recipe/multitenancy/app/v2`
      - GET `/recipe/multitenancy/app/list/v2`
      - PUT `/appid-<appid>/recipe/multitenancy/tenant/v2`
      - GET `/appid-<appid>/<tenantid>/recipe/multitenancy/tenant/v2`
      - GET `/appid-<appid>/<tenantid>/recipe/multitenancy/tenant/list/v2`

- In CDI 5.1, the auth recipe APIs such as emailpassword signIn, thirdParty signInUp, etc would not be blocked if the recipe was disabled using the deprecated APIs. They will be enforced if CDI version <= 5.0 is being passed in the header.

### Fixes

- Updates descriptions in the config.yaml to be consistent with the annotations.
- Adds correct `max-age` for `JWKSPublicAPI` based on dynamic key generation interval.
- Fixes `500` error when using TOTP code longer than 8 characters.

### Migration

Make sure the core is already upgraded to version 9.0.2 before migrating

If using PostgreSQL

```sql
ALTER TABLE tenant_configs ADD COLUMN IF NOT EXISTS is_first_factors_null BOOLEAN DEFAULT TRUE;
ALTER TABLE tenant_configs ALTER COLUMN is_first_factors_null DROP DEFAULT;
```

If using MySQL

```sql
ALTER TABLE tenant_configs ADD COLUMN is_first_factors_null BOOLEAN DEFAULT TRUE;
ALTER TABLE tenant_configs ALTER COLUMN is_first_factors_null DROP DEFAULT;
```

## [9.0.2] - 2024-04-17

- Fixes issue with core startup when creation of CUD/app/tenant has partial failure

## [9.0.1] - 2024-03-20

- Fixes verify TOTP and verify device APIs to treat any code as invalid
- Fixes the computation of the number of failed attempts when return `INVALID_TOTP_ERROR`

## [9.0.0] - 2024-03-13

### Added

- Supports CDI version `5.0`
- MFA stats in `EEFeatureFlag`
- Adds `ImportTotpDeviceAPI`
- Adds `CheckCodeAPI`

### Changes

- `deviceName` in request body of `CreateOrUpdateTotpDeviceAPI` `POST` is now optional
- Adds `firstFactors` and `requiredSecondaryFactors` in request body of create or update CUD, App and
  Tenant APIs
- Adds `deviceName` in the response of `CreateOrUpdateTotpDeviceAPI` `POST`
- `VerifyTOTPAPI` changes
    - Removes `allowUnverifiedDevices` from request body and unverified devices are not allowed
    - Adds `currentNumberOfFailedAttempts` and `maxNumberOfFailedAttempts` in response when status is
      `INVALID_TOTP_ERROR` or `LIMIT_REACHED_ERROR`
    - Adds status `UNKNOWN_USER_ID_ERROR`
- `VerifyTotpDeviceAPI` changes
    - Adds `currentNumberOfFailedAttempts` and `maxNumberOfFailedAttempts` in response when status is
      `INVALID_TOTP_ERROR` or `LIMIT_REACHED_ERROR`
- Adds `consumedDevice` in the success response of the `ConsumeCodeAPI`
- Adds `preAuthSessionId` input to `DeleteCodeAPI` to be able to delete codes for a device
- Adds a new `useDynamicSigningKey` into the request body of `RefreshSessionAPI`
    - This enables smooth switching between `useDynamicAccessTokenSigningKey` settings by allowing refresh calls to
      change the signing key type of a session
    - This is available after CDI3.0
    - This is required in&after CDI5.0 and optional before
- Adds optional `firstFactors` and `requiredSecondaryFactors` to the create or update connectionUriDomain, app and
  tenant APIs
- Updates Last active while linking accounts
- Marks fake email in email password sign up as verified
- Fixes slow down in useridmapping queries
- Adds core version in the logs
- Fixes issue with session creation when using external user id on a linked account
- Enforces the API call from public tenant for the APIs that are app specific

### Migration

Make sure the core is already upgraded to version 8.0.0 before migrating

If using PostgreSQL

```sql
ALTER TABLE totp_user_devices ADD COLUMN IF NOT EXISTS created_at BIGINT default 0;
ALTER TABLE totp_user_devices 
  ALTER COLUMN created_at DROP DEFAULT;
```

If using MySQL

```sql
ALTER TABLE totp_user_devices ADD COLUMN created_at BIGINT UNSIGNED default 0;
ALTER TABLE totp_user_devices 
  ALTER COLUMN created_at DROP DEFAULT;
DROP INDEX all_auth_recipe_users_pagination_index2 ON all_auth_recipe_users;
DROP INDEX all_auth_recipe_users_pagination_index4 ON all_auth_recipe_users;
```

## [8.0.1] - 2024-03-11

- Making this version backward compatible. Breaking changes in `8.0.0` can now be ignored.

## [8.0.0] - 2024-03-04

### Breaking changes

- The following app specific APIs return a 403 when they are called with a tenant ID other than the `public` one. For
  example, if the path is `/users/count/active`, and you call it with `/tenant1/users/count/active`, it will return a
    403. But if you call it with `/public/users/count/active`, or just `/users/count/active`, it will work.

    - GET `/recipe/accountlinking/user/primary/check`
    - GET `/recipe/accountlinking/user/link/check`
    - POST `/recipe/accountlinking/user/primary`
    - POST `/recipe/accountlinking/user/link`
    - POST `/recipe/accountlinking/user/unlink`
    - GET `/users/count/active`
    - POST `/user/remove`
    - GET `/ee/featureflag`
    - GET `/user/id`
    - PUT `/ee/license`
    - DELETE `/ee/license`
    - GET `/ee/license`
    - GET `/requests/stats`
    - GET `/recipe/user` when querying by `userId`
    - GET `/recipe/jwt/jwks`
    - POST `/recipe/jwt`

### Fixes

- Fixes issue with non-auth recipe related storage handling

### Migration

For Postgresql:

```sql
ALTER TABLE user_roles DROP CONSTRAINT IF EXISTS user_roles_role_fkey;
```

For MySQL:

```sql
ALTER TABLE user_roles DROP FOREIGN KEY user_roles_ibfk_1;
ALTER TABLE user_roles DROP FOREIGN KEY user_roles_ibfk_2;
ALTER TABLE user_roles
  ADD FOREIGN KEY (app_id, tenant_id)
    REFERENCES tenants (app_id, tenant_id) ON DELETE CASCADE;
```

## [7.0.18] - 2024-02-19

- Fixes vulnerabilities in dependencies
- Updates telemetry payload
- Fixes Active User tracking to use the right storage

## [7.0.17] - 2024-02-06

- Fixes issue where error logs were printed to StdOut instead of StdErr.
- Adds new config `supertokens_saas_load_only_cud` that makes the core instance load a particular CUD only, irrespective
  of the CUDs present in the db.
- Fixes connection pool handling when connection pool size changes for a tenant.

## [7.0.16] - 2023-12-04

- Returns 400, instead of 500, for badly typed core config while creating CUD, App or Tenant

## [7.0.15] - 2023-11-28

- Adds test for user pagination from old version

## [7.0.14] - 2023-11-21

- Updates test user query speed

### Migration

If using MySQL plugin, run the following SQL script:

```sql
CREATE INDEX app_id_to_user_id_primary_user_id_index ON app_id_to_user_id (primary_or_recipe_user_id);
CREATE INDEX app_id_to_user_id_user_id_index ON app_id_to_user_id (user_id);
```

## [7.0.13] - 2023-11-21

- Adds test to user query speed

### Migration

If using PostgreSQL database, run the following sql script:

```sql
CREATE INDEX IF NOT EXISTS app_id_to_user_id_primary_user_id_index ON app_id_to_user_id (primary_or_recipe_user_id, app_id);
```

## [7.0.12] - 2023-11-16

In this release, the core API routes have been updated to incorporate phone number normalization before processing.
Consequently, existing entries in the database also need to undergo normalization. To facilitate this, we have included
a migration script to normalize phone numbers for all the existing entries.

**NOTE**: You can skip the migration if you are not using passwordless via phone number.

### Migration steps

This script updates the `phone_number` column in the `passwordless_users`, `passwordless_user_to_tenant`,
and `passwordless_devices` tables with their respective normalized values. This script is idempotent and can be run
multiple times without any issue. Follow the steps below to run the script:

1. Ensure that the core is already upgraded to version 7.0.12 (CDI version 4.0)
2. Run the migration script

   Make sure your Node.js version is 16 or above to run the script. Locate the migration script
   at `supertokens-core/migration_scripts/to_version_7_0_12/index.js`. Modify the script by updating
   the `DB_HOST`, `DB_USER`, `DB_PASSWORD`, and `DB_NAME` variables with the correct values. Subsequently, run the
   following commands to initiate the script:

    ```bash
       $ git clone https://github.com/supertokens/supertokens-core.git
       $ cd supertokens-core/migration_scripts/to_version_7_0_12
       $ npm install
       $ npm start
    ```

   Performance Note: On average, the script takes 19s for every 1000 rows with a maximum of 1 connection, 4.7s with a
   maximum of 5 connections (default), and 4.5s with a maximum of 10 connections. Increasing the `MAX_POOL_SIZE` allows
   the script to leverage more connections simultaneously, potentially improving execution speed.

## [7.0.11] - 2023-11-10

- Fixes email verification behaviour with user id mapping

## [7.0.10] - 2023-11-03

- Collects requests stats per app
- Adds `/requests/stats` API to return requests stats for the last day

## [7.0.9] - 2023-11-01

- Tests `verified` in `loginMethods` for users with userId mapping

## [7.0.8] - 2023-10-19

- Tests thirdParty serialization fix

## [7.0.7] - 2023-10-19

- Fixes test that verifies tenant config persistence

## [7.0.6] - 2023-10-18

- Fixes issue with cron tasks that run per app and tenant

## [7.0.5] - 2023-10-13

- Adds postgres testing to the CICD

## [7.0.4] - 2023-10-12

- Fixes user info from primary user id query
- Fixes `deviceIdHash` issue

## [7.0.3] - 2023-10-11

- Fixes issue with duplicate cron task

## [7.0.2] = 2023-10-05

- Fixes `500` error for passwordless login in certain cases - https://github.com/supertokens/supertokens-core/issues/828

## [7.0.1] - 2023-10-04

- Remove padding from link codes and pre-auth session ids in passwordless, but keep support for old format that included
  padding (`=` signs)

## [7.0.0] - 2023-09-19

- Support for CDI version 4.0
- Adds Account Linking feature

### Session recipe changes

- New access token version: v5, which contains a required prop: `rsub`. This contains the recipe user ID that belongs to
  the login method that the user used to login. The `sub` claim in the access token payload is now the primary user ID.
- APIs that return `SessionInformation` (like GET `/recipe/session`) contains userId, recipeUserId in the response.
- Apis that create / modify / refresh a session return the `recipeUserId` in the `session` object in the response.
- Token theft detected response returns userId and recipeUserId

### Db Schema changes

- Adds columns `primary_or_recipe_user_id`, `is_linked_or_is_a_primary_user` and `primary_or_recipe_user_time_joined`
  to `all_auth_recipe_users` table
- Adds columns `primary_or_recipe_user_id` and `is_linked_or_is_a_primary_user` to `app_id_to_user_id` table
- Removes index `all_auth_recipe_users_pagination_index` and addes `all_auth_recipe_users_pagination_index1`,
  `all_auth_recipe_users_pagination_index2`, `all_auth_recipe_users_pagination_index3` and
  `all_auth_recipe_users_pagination_index4` indexes instead on `all_auth_recipe_users` table
- Adds `all_auth_recipe_users_recipe_id_index` on `all_auth_recipe_users` table
- Adds `all_auth_recipe_users_primary_user_id_index` on `all_auth_recipe_users` table
- Adds `email` column to `emailpassword_pswd_reset_tokens` table
- Changes `user_id` foreign key constraint on `emailpassword_pswd_reset_tokens` to `app_id_to_user_id` table

### Migration steps for SQL

1. Ensure that the core is already upgraded to version 6.0.13 (CDI version 3.0)
2. Stop the core instance(s)
3. Run the migration script

    <details>

    <summary>If using PostgreSQL</summary>

    ```sql
    ALTER TABLE all_auth_recipe_users
      ADD COLUMN primary_or_recipe_user_id CHAR(36) NOT NULL DEFAULT ('0');

    ALTER TABLE all_auth_recipe_users
      ADD COLUMN is_linked_or_is_a_primary_user BOOLEAN NOT NULL DEFAULT FALSE;

    ALTER TABLE all_auth_recipe_users
      ADD COLUMN primary_or_recipe_user_time_joined BIGINT NOT NULL DEFAULT 0;

    UPDATE all_auth_recipe_users
      SET primary_or_recipe_user_id = user_id
      WHERE primary_or_recipe_user_id = '0';

    UPDATE all_auth_recipe_users
      SET primary_or_recipe_user_time_joined = time_joined
      WHERE primary_or_recipe_user_time_joined = 0;

    ALTER TABLE all_auth_recipe_users
      ADD CONSTRAINT all_auth_recipe_users_primary_or_recipe_user_id_fkey
        FOREIGN KEY (app_id, primary_or_recipe_user_id)
        REFERENCES app_id_to_user_id (app_id, user_id) ON DELETE CASCADE;

    ALTER TABLE all_auth_recipe_users
      ALTER primary_or_recipe_user_id DROP DEFAULT;

    ALTER TABLE app_id_to_user_id
      ADD COLUMN primary_or_recipe_user_id CHAR(36) NOT NULL DEFAULT ('0');

    ALTER TABLE app_id_to_user_id
      ADD COLUMN is_linked_or_is_a_primary_user BOOLEAN NOT NULL DEFAULT FALSE;

    UPDATE app_id_to_user_id
      SET primary_or_recipe_user_id = user_id
      WHERE primary_or_recipe_user_id = '0';

    ALTER TABLE app_id_to_user_id
      ADD CONSTRAINT app_id_to_user_id_primary_or_recipe_user_id_fkey
        FOREIGN KEY (app_id, primary_or_recipe_user_id)
        REFERENCES app_id_to_user_id (app_id, user_id) ON DELETE CASCADE;

    ALTER TABLE app_id_to_user_id
        ALTER primary_or_recipe_user_id DROP DEFAULT;

    DROP INDEX all_auth_recipe_users_pagination_index;

    CREATE INDEX all_auth_recipe_users_pagination_index1 ON all_auth_recipe_users (
      app_id, tenant_id, primary_or_recipe_user_time_joined DESC, primary_or_recipe_user_id DESC);

    CREATE INDEX all_auth_recipe_users_pagination_index2 ON all_auth_recipe_users (
      app_id, tenant_id, primary_or_recipe_user_time_joined ASC, primary_or_recipe_user_id DESC);

    CREATE INDEX all_auth_recipe_users_pagination_index3 ON all_auth_recipe_users (
      recipe_id, app_id, tenant_id, primary_or_recipe_user_time_joined DESC, primary_or_recipe_user_id DESC);

    CREATE INDEX all_auth_recipe_users_pagination_index4 ON all_auth_recipe_users (
      recipe_id, app_id, tenant_id, primary_or_recipe_user_time_joined ASC, primary_or_recipe_user_id DESC);

    CREATE INDEX all_auth_recipe_users_primary_user_id_index ON all_auth_recipe_users (primary_or_recipe_user_id, app_id);

    CREATE INDEX all_auth_recipe_users_recipe_id_index ON all_auth_recipe_users (app_id, recipe_id, tenant_id);

    ALTER TABLE emailpassword_pswd_reset_tokens DROP CONSTRAINT IF EXISTS emailpassword_pswd_reset_tokens_user_id_fkey;

    ALTER TABLE emailpassword_pswd_reset_tokens ADD CONSTRAINT emailpassword_pswd_reset_tokens_user_id_fkey FOREIGN KEY (app_id, user_id) REFERENCES app_id_to_user_id (app_id, user_id) ON DELETE CASCADE;

    ALTER TABLE emailpassword_pswd_reset_tokens ADD COLUMN email VARCHAR(256);
    ```
    </details>

    <details>

    <summary>If using MySQL</summary>

    ```sql
    ALTER TABLE all_auth_recipe_users
      ADD primary_or_recipe_user_id CHAR(36) NOT NULL DEFAULT ('0');

    ALTER TABLE all_auth_recipe_users
      ADD is_linked_or_is_a_primary_user BOOLEAN NOT NULL DEFAULT FALSE;

    ALTER TABLE all_auth_recipe_users
      ADD primary_or_recipe_user_time_joined BIGINT UNSIGNED NOT NULL DEFAULT 0;

    UPDATE all_auth_recipe_users
      SET primary_or_recipe_user_id = user_id
      WHERE primary_or_recipe_user_id = '0';

    UPDATE all_auth_recipe_users
      SET primary_or_recipe_user_time_joined = time_joined
      WHERE primary_or_recipe_user_time_joined = 0;

    ALTER TABLE all_auth_recipe_users
      ADD FOREIGN KEY (app_id, primary_or_recipe_user_id)
      REFERENCES app_id_to_user_id (app_id, user_id) ON DELETE CASCADE;

    ALTER TABLE all_auth_recipe_users
      ALTER primary_or_recipe_user_id DROP DEFAULT;

    ALTER TABLE app_id_to_user_id
      ADD primary_or_recipe_user_id CHAR(36) NOT NULL DEFAULT ('0');

    ALTER TABLE app_id_to_user_id
      ADD is_linked_or_is_a_primary_user BOOLEAN NOT NULL DEFAULT FALSE;

    UPDATE app_id_to_user_id
      SET primary_or_recipe_user_id = user_id
      WHERE primary_or_recipe_user_id = '0';

    ALTER TABLE app_id_to_user_id
      ADD FOREIGN KEY (app_id, primary_or_recipe_user_id)
      REFERENCES app_id_to_user_id (app_id, user_id) ON DELETE CASCADE;

    ALTER TABLE app_id_to_user_id
      ALTER primary_or_recipe_user_id DROP DEFAULT;

    DROP INDEX all_auth_recipe_users_pagination_index ON all_auth_recipe_users;

    CREATE INDEX all_auth_recipe_users_pagination_index1 ON all_auth_recipe_users (
      app_id, tenant_id, primary_or_recipe_user_time_joined DESC, primary_or_recipe_user_id DESC);

    CREATE INDEX all_auth_recipe_users_pagination_index2 ON all_auth_recipe_users (
      app_id, tenant_id, primary_or_recipe_user_time_joined ASC, primary_or_recipe_user_id DESC);

    CREATE INDEX all_auth_recipe_users_pagination_index3 ON all_auth_recipe_users (
      recipe_id, app_id, tenant_id, primary_or_recipe_user_time_joined DESC, primary_or_recipe_user_id DESC);

    CREATE INDEX all_auth_recipe_users_pagination_index4 ON all_auth_recipe_users (
      recipe_id, app_id, tenant_id, primary_or_recipe_user_time_joined ASC, primary_or_recipe_user_id DESC);

    CREATE INDEX all_auth_recipe_users_primary_user_id_index ON all_auth_recipe_users (primary_or_recipe_user_id, app_id);

    CREATE INDEX all_auth_recipe_users_recipe_id_index ON all_auth_recipe_users (app_id, recipe_id, tenant_id);

    ALTER TABLE emailpassword_pswd_reset_tokens 
      DROP FOREIGN KEY emailpassword_pswd_reset_tokens_ibfk_1;

    ALTER TABLE emailpassword_pswd_reset_tokens
      ADD FOREIGN KEY (app_id, user_id) REFERENCES app_id_to_user_id (app_id, user_id) ON DELETE CASCADE;

    ALTER TABLE emailpassword_pswd_reset_tokens ADD email VARCHAR(256);
    ```

    </details>

4. Start the new instance(s) of the core (version 7.0.0)

## [6.0.13] - 2023-09-15

- Fixes paid stats reporting for multitenancy

## [6.0.12] - 2023-09-04

- Fixes randomly occurring `serialization error for concurrent update` in `verifySession` API
- Fixes `MISSING_EE_FOLDER_ERROR` error when the core starts up with an empty database

## [6.0.11] - 2023-08-16

- Fixed feature flag cron job

## [6.0.10] - 2023-08-16

- Fixed an encoding/decoding issue for certain access token payloads

## [6.0.9] - 2023-08-14

- Now using decimal notation to add numbers into the access token payload (instead of scientific notation)

## [6.0.8] - 2023-08-01

- Fixes CUD validation starting with number.

## [6.0.7] - 2023-07-28

- Fixes session removing for user with useridmapping when disassociating from tenant.
- Fixes issue with access token migration from version v1 and v2

## [6.0.6] - 2023-07-24

- Adds all ee features enabled for in memory database.

## [6.0.5] - 2023-07-20

- Fixes logging issue in API call where it used to print out the root CUD tenant info when querying with a tenant
  that does not exist.

## [6.0.4] - 2023-07-13

- Fixes tenant prefix in stack trace log
- `supertokens_default_cdi_version` config renamed to `supertokens_max_cdi_version`
- Fixes `/apiversion` GET to return versions until `supertokens_max_cdi_version` if set
- Fixes `/recipe/multitenancy/tenant` GET to return `TENANT_NOT_FOUND_ERROR` with 200 status when tenant was not found

## [6.0.3] - 2023-07-11

- Fixes duplicate users in users search queries when user is associated to multiple tenants
- Fixes wrong tenant id in logging for `APIKeyUnauthorisedException`

## [6.0.2] - 2023-07-04

- Fixes some of the session APIs to return `tenantId`
- argon and bcrypt related configs are now configurable only from config.yaml
- `ip_allow_regex` and `ip_deny_regex` are now protected properties for SaaS
- `hello` is disallowed as a tenantId
- creation of apps enables all recipes by default but not during creation of tenant

## [6.0.1]

- Fixes `Invalid API key` issue on hello API
- Fixes `CreateOrUpdateThirdPartyConfigAPI` as per CDI 3.0
- Fixes `sessionHandle` to include tenant information and the related APIs are now app specific
- Updated GET `/appid-<appId>/<tenantId>/recipe/session/user`
    - Adds `fetchAcrossAllTenants` with default `true` - controls fetching of sessions across all tenants or only a
      particular tenant
- Updated POST `/appid-<appId>/<tenantId>/recipe/session/remove`
    - Adds `revokeAcrossAllTenants` with default `true` - controls revoking of sessions across all tenants or only a
      particular tenant
- Updated telemetry to send `connectionUriDomain`, `appId` and `mau` information
- Updated feature flag stats to report `usersCount` per tenant

## [6.0.0] - 2023-06-02

### Adds

- Support for multitenancy.
- New config `supertokens_saas_secret` added to support multitenancy in SaaS mode.
- New config `supertokens_default_cdi_version` is added to specify the version of CDI core must assume when the version
  is not specified in the request. If this config is not specified, the core will assume the latest version.

### Fixes

- Fixes an issue where session verification would fail for JWTs created using the JWT recipe

### Changes

- Modifies the `/recipe/dashboard/session/verify` API to include the user's email in the response
- Support for multitenancy
    - New APIs to manage apps and tenants
        - `/recipe/multitenancy/connectionuridomain` PUT
        - `/recipe/multitenancy/connectionuridomain/remove` POST
        - `/recipe/multitenancy/connectionuridomain/list` GET
        - `/recipe/multitenancy/app` PUT
        - `/recipe/multitenancy/app/remove` POST
        - `/recipe/multitenancy/app/list` GET
        - `/appid-<appid>/recipe/multitenancy/tenant` PUT
        - `/appid-<appid>/<tenantid>/recipe/multitenancy/tenant` GET
        - `/appid-<appid>/recipe/multitenancy/tenant/remove` POST
        - `/appid-<appid>/recipe/multitenancy/tenant/list` GET
        - `/appid-<appid>/recipe/multitenancy/config/thirdparty` PUT
        - `/appid-<appid>/recipe/multitenancy/config/thirdparty/remove` POST
        - `/appid-<appid>/<tenantid>/recipe/multitenancy/tenant/user` POST
        - `/appid-<appid>/<tenantid>/recipe/multitenancy/tenant/user/remove` POST
    - API paths can be prefixed with `/appid-<appid>/<tenantid>` to perform app or tenant specific operations.

### Migration steps for SQL

1. Ensure that the core is already upgraded to version 5.0.0 (CDI version 2.21)
2. Stop the core instance(s)
3. Run the migration script

    <details>

    <summary>If using PostgreSQL</summary>

   #### Run the following SQL script

    ```sql
    -- General Tables

    CREATE TABLE IF NOT EXISTS apps  (
      app_id VARCHAR(64) NOT NULL DEFAULT 'public',
      created_at_time BIGINT,
      CONSTRAINT apps_pkey PRIMARY KEY(app_id)
    );

    INSERT INTO apps (app_id, created_at_time) 
      VALUES ('public', 0) ON CONFLICT DO NOTHING;

    ------------------------------------------------------------

    CREATE TABLE IF NOT EXISTS tenants (
      app_id VARCHAR(64) NOT NULL DEFAULT 'public',
      tenant_id VARCHAR(64) NOT NULL DEFAULT 'public',
      created_at_time BIGINT ,
      CONSTRAINT tenants_pkey
        PRIMARY KEY (app_id, tenant_id),
      CONSTRAINT tenants_app_id_fkey FOREIGN KEY(app_id)
        REFERENCES apps (app_id) ON DELETE CASCADE
    );

    INSERT INTO tenants (app_id, tenant_id, created_at_time) 
      VALUES ('public', 'public', 0) ON CONFLICT DO NOTHING;

    CREATE INDEX IF NOT EXISTS tenants_app_id_index ON tenants (app_id);

    ------------------------------------------------------------

    ALTER TABLE key_value
      ADD COLUMN IF NOT EXISTS app_id VARCHAR(64) DEFAULT 'public',
      ADD COLUMN IF NOT EXISTS tenant_id VARCHAR(64) DEFAULT 'public';

    ALTER TABLE key_value
      DROP CONSTRAINT key_value_pkey;

    ALTER TABLE key_value
      ADD CONSTRAINT key_value_pkey 
        PRIMARY KEY (app_id, tenant_id, name);

    ALTER TABLE key_value
      DROP CONSTRAINT IF EXISTS key_value_tenant_id_fkey;

    ALTER TABLE key_value
      ADD CONSTRAINT key_value_tenant_id_fkey 
        FOREIGN KEY (app_id, tenant_id)
        REFERENCES tenants (app_id, tenant_id) ON DELETE CASCADE;

    CREATE INDEX IF NOT EXISTS key_value_tenant_id_index ON key_value (app_id, tenant_id);

    ------------------------------------------------------------

    CREATE TABLE IF NOT EXISTS app_id_to_user_id (
      app_id VARCHAR(64) NOT NULL DEFAULT 'public',
      user_id CHAR(36) NOT NULL,
      recipe_id VARCHAR(128) NOT NULL,
      CONSTRAINT app_id_to_user_id_pkey
        PRIMARY KEY (app_id, user_id),
      CONSTRAINT app_id_to_user_id_app_id_fkey
        FOREIGN KEY(app_id) REFERENCES apps (app_id) ON DELETE CASCADE
    );

    INSERT INTO app_id_to_user_id (user_id, recipe_id) 
      SELECT user_id, recipe_id
      FROM all_auth_recipe_users ON CONFLICT DO NOTHING;

    CREATE INDEX IF NOT EXISTS app_id_to_user_id_app_id_index ON app_id_to_user_id (app_id);

    ------------------------------------------------------------

    ALTER TABLE all_auth_recipe_users
      ADD COLUMN IF NOT EXISTS app_id VARCHAR(64) DEFAULT 'public',
      ADD COLUMN IF NOT EXISTS tenant_id VARCHAR(64) DEFAULT 'public';

    ALTER TABLE all_auth_recipe_users
      DROP CONSTRAINT all_auth_recipe_users_pkey CASCADE;

    ALTER TABLE all_auth_recipe_users
      ADD CONSTRAINT all_auth_recipe_users_pkey 
        PRIMARY KEY (app_id, tenant_id, user_id);

    ALTER TABLE all_auth_recipe_users
      DROP CONSTRAINT IF EXISTS all_auth_recipe_users_tenant_id_fkey;

    ALTER TABLE all_auth_recipe_users
      ADD CONSTRAINT all_auth_recipe_users_tenant_id_fkey 
        FOREIGN KEY (app_id, tenant_id)
        REFERENCES tenants (app_id, tenant_id) ON DELETE CASCADE;

    ALTER TABLE all_auth_recipe_users
      DROP CONSTRAINT IF EXISTS all_auth_recipe_users_user_id_fkey;

    ALTER TABLE all_auth_recipe_users
      ADD CONSTRAINT all_auth_recipe_users_user_id_fkey 
        FOREIGN KEY (app_id, user_id)
        REFERENCES app_id_to_user_id (app_id, user_id) ON DELETE CASCADE;

    DROP INDEX all_auth_recipe_users_pagination_index;

    CREATE INDEX all_auth_recipe_users_pagination_index ON all_auth_recipe_users (time_joined DESC, user_id DESC, tenant_id DESC, app_id DESC);

    CREATE INDEX IF NOT EXISTS all_auth_recipe_user_id_index ON all_auth_recipe_users (app_id, user_id);

    CREATE INDEX IF NOT EXISTS all_auth_recipe_tenant_id_index ON all_auth_recipe_users (app_id, tenant_id);

    -- Multitenancy

    CREATE TABLE IF NOT EXISTS tenant_configs (
      connection_uri_domain VARCHAR(256) DEFAULT '',
      app_id VARCHAR(64) DEFAULT 'public',
      tenant_id VARCHAR(64) DEFAULT 'public',
      core_config TEXT,
      email_password_enabled BOOLEAN,
      passwordless_enabled BOOLEAN,
      third_party_enabled BOOLEAN,
      CONSTRAINT tenant_configs_pkey
        PRIMARY KEY (connection_uri_domain, app_id, tenant_id)
    );

    ------------------------------------------------------------

    CREATE TABLE IF NOT EXISTS tenant_thirdparty_providers (
      connection_uri_domain VARCHAR(256) DEFAULT '',
      app_id VARCHAR(64) DEFAULT 'public',
      tenant_id VARCHAR(64) DEFAULT 'public',
      third_party_id VARCHAR(28) NOT NULL,
      name VARCHAR(64),
      authorization_endpoint TEXT,
      authorization_endpoint_query_params TEXT,
      token_endpoint TEXT,
      token_endpoint_body_params TEXT,
      user_info_endpoint TEXT,
      user_info_endpoint_query_params TEXT,
      user_info_endpoint_headers TEXT,
      jwks_uri TEXT,
      oidc_discovery_endpoint TEXT,
      require_email BOOLEAN,
      user_info_map_from_id_token_payload_user_id VARCHAR(64),
      user_info_map_from_id_token_payload_email VARCHAR(64),
      user_info_map_from_id_token_payload_email_verified VARCHAR(64),
      user_info_map_from_user_info_endpoint_user_id VARCHAR(64),
      user_info_map_from_user_info_endpoint_email VARCHAR(64),
      user_info_map_from_user_info_endpoint_email_verified VARCHAR(64),
      CONSTRAINT tenant_thirdparty_providers_pkey
        PRIMARY KEY (connection_uri_domain, app_id, tenant_id, third_party_id),
      CONSTRAINT tenant_thirdparty_providers_tenant_id_fkey
        FOREIGN KEY(connection_uri_domain, app_id, tenant_id)
        REFERENCES tenant_configs (connection_uri_domain, app_id, tenant_id) ON DELETE CASCADE
    );

    CREATE INDEX IF NOT EXISTS tenant_thirdparty_providers_tenant_id_index ON tenant_thirdparty_providers (connection_uri_domain, app_id, tenant_id);

    ------------------------------------------------------------

    CREATE TABLE IF NOT EXISTS tenant_thirdparty_provider_clients (
      connection_uri_domain VARCHAR(256) DEFAULT '',
      app_id VARCHAR(64) DEFAULT 'public',
      tenant_id VARCHAR(64) DEFAULT 'public',
      third_party_id VARCHAR(28) NOT NULL,
      client_type VARCHAR(64) NOT NULL DEFAULT '',
      client_id VARCHAR(256) NOT NULL,
      client_secret TEXT,
      scope VARCHAR(128)[],
      force_pkce BOOLEAN,
      additional_config TEXT,
      CONSTRAINT tenant_thirdparty_provider_clients_pkey
        PRIMARY KEY (connection_uri_domain, app_id, tenant_id, third_party_id, client_type),
      CONSTRAINT tenant_thirdparty_provider_clients_third_party_id_fkey
        FOREIGN KEY (connection_uri_domain, app_id, tenant_id, third_party_id)
        REFERENCES tenant_thirdparty_providers (connection_uri_domain, app_id, tenant_id, third_party_id) ON DELETE CASCADE
    );

    CREATE INDEX IF NOT EXISTS tenant_thirdparty_provider_clients_third_party_id_index ON tenant_thirdparty_provider_clients (connection_uri_domain, app_id, tenant_id, third_party_id);

    -- Session

    ALTER TABLE session_info
      ADD COLUMN IF NOT EXISTS app_id VARCHAR(64) DEFAULT 'public',
      ADD COLUMN IF NOT EXISTS tenant_id VARCHAR(64) DEFAULT 'public';

    ALTER TABLE session_info
      DROP CONSTRAINT session_info_pkey CASCADE;

    ALTER TABLE session_info
      ADD CONSTRAINT session_info_pkey 
        PRIMARY KEY (app_id, tenant_id, session_handle);

    ALTER TABLE session_info
      DROP CONSTRAINT IF EXISTS session_info_tenant_id_fkey;

    ALTER TABLE session_info
      ADD CONSTRAINT session_info_tenant_id_fkey 
        FOREIGN KEY (app_id, tenant_id)
        REFERENCES tenants (app_id, tenant_id) ON DELETE CASCADE;

    CREATE INDEX IF NOT EXISTS session_expiry_index ON session_info (expires_at);

    CREATE INDEX IF NOT EXISTS session_info_tenant_id_index ON session_info (app_id, tenant_id);

    ------------------------------------------------------------

    ALTER TABLE session_access_token_signing_keys
      ADD COLUMN IF NOT EXISTS app_id VARCHAR(64) DEFAULT 'public';

    ALTER TABLE session_access_token_signing_keys
      DROP CONSTRAINT session_access_token_signing_keys_pkey CASCADE;

    ALTER TABLE session_access_token_signing_keys
      ADD CONSTRAINT session_access_token_signing_keys_pkey 
        PRIMARY KEY (app_id, created_at_time);

    ALTER TABLE session_access_token_signing_keys
      DROP CONSTRAINT IF EXISTS session_access_token_signing_keys_app_id_fkey;

    ALTER TABLE session_access_token_signing_keys
      ADD CONSTRAINT session_access_token_signing_keys_app_id_fkey 
        FOREIGN KEY (app_id)
        REFERENCES apps (app_id) ON DELETE CASCADE;

    CREATE INDEX IF NOT EXISTS access_token_signing_keys_app_id_index ON session_access_token_signing_keys (app_id);

    -- JWT

    ALTER TABLE jwt_signing_keys
      ADD COLUMN IF NOT EXISTS app_id VARCHAR(64) DEFAULT 'public';

    ALTER TABLE jwt_signing_keys
      DROP CONSTRAINT jwt_signing_keys_pkey CASCADE;

    ALTER TABLE jwt_signing_keys
      ADD CONSTRAINT jwt_signing_keys_pkey 
        PRIMARY KEY (app_id, key_id);

    ALTER TABLE jwt_signing_keys
      DROP CONSTRAINT IF EXISTS jwt_signing_keys_app_id_fkey;

    ALTER TABLE jwt_signing_keys
      ADD CONSTRAINT jwt_signing_keys_app_id_fkey 
        FOREIGN KEY (app_id)
        REFERENCES apps (app_id) ON DELETE CASCADE;

    CREATE INDEX IF NOT EXISTS jwt_signing_keys_app_id_index ON jwt_signing_keys (app_id);

    -- EmailVerification

    ALTER TABLE emailverification_verified_emails
      ADD COLUMN IF NOT EXISTS app_id VARCHAR(64) DEFAULT 'public';

    ALTER TABLE emailverification_verified_emails
      DROP CONSTRAINT emailverification_verified_emails_pkey CASCADE;

    ALTER TABLE emailverification_verified_emails
      ADD CONSTRAINT emailverification_verified_emails_pkey 
        PRIMARY KEY (app_id, user_id, email);

    ALTER TABLE emailverification_verified_emails
      DROP CONSTRAINT IF EXISTS emailverification_verified_emails_app_id_fkey;

    ALTER TABLE emailverification_verified_emails
      ADD CONSTRAINT emailverification_verified_emails_app_id_fkey 
        FOREIGN KEY (app_id)
        REFERENCES apps (app_id) ON DELETE CASCADE;

    CREATE INDEX IF NOT EXISTS emailverification_verified_emails_app_id_index ON emailverification_verified_emails (app_id);

    ------------------------------------------------------------

    ALTER TABLE emailverification_tokens
      ADD COLUMN IF NOT EXISTS app_id VARCHAR(64) DEFAULT 'public',
      ADD COLUMN IF NOT EXISTS tenant_id VARCHAR(64) DEFAULT 'public';

    ALTER TABLE emailverification_tokens
      DROP CONSTRAINT emailverification_tokens_pkey CASCADE;

    ALTER TABLE emailverification_tokens
      ADD CONSTRAINT emailverification_tokens_pkey 
        PRIMARY KEY (app_id, tenant_id, user_id, email, token);

    ALTER TABLE emailverification_tokens
      DROP CONSTRAINT IF EXISTS emailverification_tokens_tenant_id_fkey;

    ALTER TABLE emailverification_tokens
      ADD CONSTRAINT emailverification_tokens_tenant_id_fkey 
        FOREIGN KEY (app_id, tenant_id)
        REFERENCES tenants (app_id, tenant_id) ON DELETE CASCADE;

    CREATE INDEX IF NOT EXISTS emailverification_tokens_tenant_id_index ON emailverification_tokens (app_id, tenant_id);

    -- EmailPassword

    ALTER TABLE emailpassword_users
      ADD COLUMN IF NOT EXISTS app_id VARCHAR(64) DEFAULT 'public';

    ALTER TABLE emailpassword_users
      DROP CONSTRAINT emailpassword_users_pkey CASCADE;

    ALTER TABLE emailpassword_users
      DROP CONSTRAINT IF EXISTS emailpassword_users_email_key CASCADE;

    ALTER TABLE emailpassword_users
      ADD CONSTRAINT emailpassword_users_pkey 
        PRIMARY KEY (app_id, user_id);

    ALTER TABLE emailpassword_users
      DROP CONSTRAINT IF EXISTS emailpassword_users_user_id_fkey;

    ALTER TABLE emailpassword_users
      ADD CONSTRAINT emailpassword_users_user_id_fkey 
        FOREIGN KEY (app_id, user_id)
        REFERENCES app_id_to_user_id (app_id, user_id) ON DELETE CASCADE;

    ------------------------------------------------------------

    CREATE TABLE IF NOT EXISTS emailpassword_user_to_tenant (
      app_id VARCHAR(64) DEFAULT 'public',
      tenant_id VARCHAR(64) DEFAULT 'public',
      user_id CHAR(36) NOT NULL,
      email VARCHAR(256) NOT NULL,
      CONSTRAINT emailpassword_user_to_tenant_email_key
        UNIQUE (app_id, tenant_id, email),
      CONSTRAINT emailpassword_user_to_tenant_pkey
        PRIMARY KEY (app_id, tenant_id, user_id),
      CONSTRAINT emailpassword_user_to_tenant_user_id_fkey
        FOREIGN KEY (app_id, tenant_id, user_id)
        REFERENCES all_auth_recipe_users (app_id, tenant_id, user_id) ON DELETE CASCADE
    );

    ALTER TABLE emailpassword_user_to_tenant
      DROP CONSTRAINT IF EXISTS emailpassword_user_to_tenant_email_key;

    ALTER TABLE emailpassword_user_to_tenant
      ADD CONSTRAINT emailpassword_user_to_tenant_email_key
        UNIQUE (app_id, tenant_id, email);

    ALTER TABLE emailpassword_user_to_tenant
      DROP CONSTRAINT IF EXISTS emailpassword_user_to_tenant_user_id_fkey;

    ALTER TABLE emailpassword_user_to_tenant
      ADD CONSTRAINT emailpassword_user_to_tenant_user_id_fkey
        FOREIGN KEY (app_id, tenant_id, user_id)
        REFERENCES all_auth_recipe_users (app_id, tenant_id, user_id) ON DELETE CASCADE;

    INSERT INTO emailpassword_user_to_tenant (user_id, email)
      SELECT user_id, email FROM emailpassword_users ON CONFLICT DO NOTHING;

    ------------------------------------------------------------

    ALTER TABLE emailpassword_pswd_reset_tokens
      ADD COLUMN IF NOT EXISTS app_id VARCHAR(64) DEFAULT 'public';

    ALTER TABLE emailpassword_pswd_reset_tokens
      DROP CONSTRAINT emailpassword_pswd_reset_tokens_pkey CASCADE;

    ALTER TABLE emailpassword_pswd_reset_tokens
      ADD CONSTRAINT emailpassword_pswd_reset_tokens_pkey 
        PRIMARY KEY (app_id, user_id, token);

    ALTER TABLE emailpassword_pswd_reset_tokens
      DROP CONSTRAINT IF EXISTS emailpassword_pswd_reset_tokens_user_id_fkey;

    ALTER TABLE emailpassword_pswd_reset_tokens
      ADD CONSTRAINT emailpassword_pswd_reset_tokens_user_id_fkey 
        FOREIGN KEY (app_id, user_id)
        REFERENCES emailpassword_users (app_id, user_id) ON DELETE CASCADE;

    CREATE INDEX IF NOT EXISTS emailpassword_pswd_reset_tokens_user_id_index ON emailpassword_pswd_reset_tokens (app_id, user_id);

    -- Passwordless

    ALTER TABLE passwordless_users
      ADD COLUMN IF NOT EXISTS app_id VARCHAR(64) DEFAULT 'public';

    ALTER TABLE passwordless_users
      DROP CONSTRAINT passwordless_users_pkey CASCADE;

    ALTER TABLE passwordless_users
      ADD CONSTRAINT passwordless_users_pkey 
        PRIMARY KEY (app_id, user_id);

    ALTER TABLE passwordless_users
      DROP CONSTRAINT IF EXISTS passwordless_users_email_key;

    ALTER TABLE passwordless_users
      DROP CONSTRAINT IF EXISTS passwordless_users_phone_number_key;

    ALTER TABLE passwordless_users
      DROP CONSTRAINT IF EXISTS passwordless_users_user_id_fkey;

    ALTER TABLE passwordless_users
      ADD CONSTRAINT passwordless_users_user_id_fkey 
        FOREIGN KEY (app_id, user_id)
        REFERENCES app_id_to_user_id (app_id, user_id) ON DELETE CASCADE;

    ------------------------------------------------------------

    CREATE TABLE IF NOT EXISTS passwordless_user_to_tenant (
      app_id VARCHAR(64) DEFAULT 'public',
      tenant_id VARCHAR(64) DEFAULT 'public',
      user_id CHAR(36) NOT NULL,
      email VARCHAR(256),
      phone_number VARCHAR(256),
      CONSTRAINT passwordless_user_to_tenant_email_key
        UNIQUE (app_id, tenant_id, email),
      CONSTRAINT passwordless_user_to_tenant_phone_number_key
        UNIQUE (app_id, tenant_id, phone_number),
      CONSTRAINT passwordless_user_to_tenant_pkey
        PRIMARY KEY (app_id, tenant_id, user_id),
      CONSTRAINT passwordless_user_to_tenant_user_id_fkey
        FOREIGN KEY (app_id, tenant_id, user_id)
        REFERENCES all_auth_recipe_users (app_id, tenant_id, user_id) ON DELETE CASCADE
    );

    ALTER TABLE passwordless_user_to_tenant
      DROP CONSTRAINT IF EXISTS passwordless_user_to_tenant_user_id_fkey;

    ALTER TABLE passwordless_user_to_tenant
      ADD CONSTRAINT passwordless_user_to_tenant_user_id_fkey
        FOREIGN KEY (app_id, tenant_id, user_id)
        REFERENCES all_auth_recipe_users (app_id, tenant_id, user_id) ON DELETE CASCADE;

    INSERT INTO passwordless_user_to_tenant (user_id, email, phone_number)
      SELECT user_id, email, phone_number FROM passwordless_users ON CONFLICT DO NOTHING;

    ------------------------------------------------------------

    ALTER TABLE passwordless_devices
      ADD COLUMN IF NOT EXISTS app_id VARCHAR(64) DEFAULT 'public',
      ADD COLUMN IF NOT EXISTS tenant_id VARCHAR(64) DEFAULT 'public';

    ALTER TABLE passwordless_devices
      DROP CONSTRAINT passwordless_devices_pkey CASCADE;

    ALTER TABLE passwordless_devices
      ADD CONSTRAINT passwordless_devices_pkey 
        PRIMARY KEY (app_id, tenant_id, device_id_hash);

    ALTER TABLE passwordless_devices
      DROP CONSTRAINT IF EXISTS passwordless_devices_tenant_id_fkey;

    ALTER TABLE passwordless_devices
      ADD CONSTRAINT passwordless_devices_tenant_id_fkey 
        FOREIGN KEY (app_id, tenant_id)
        REFERENCES tenants (app_id, tenant_id) ON DELETE CASCADE;

    DROP INDEX IF EXISTS passwordless_devices_email_index;

    CREATE INDEX IF NOT EXISTS passwordless_devices_email_index ON passwordless_devices (app_id, tenant_id, email);

    DROP INDEX IF EXISTS passwordless_devices_phone_number_index;

    CREATE INDEX IF NOT EXISTS passwordless_devices_phone_number_index ON passwordless_devices (app_id, tenant_id, phone_number);

    CREATE INDEX IF NOT EXISTS passwordless_devices_tenant_id_index ON passwordless_devices (app_id, tenant_id);

    ------------------------------------------------------------

    ALTER TABLE passwordless_codes
      ADD COLUMN IF NOT EXISTS app_id VARCHAR(64) DEFAULT 'public',
      ADD COLUMN IF NOT EXISTS tenant_id VARCHAR(64) DEFAULT 'public';

    ALTER TABLE passwordless_codes
      DROP CONSTRAINT passwordless_codes_pkey CASCADE;

    ALTER TABLE passwordless_codes
      ADD CONSTRAINT passwordless_codes_pkey 
        PRIMARY KEY (app_id, tenant_id, code_id);

    ALTER TABLE passwordless_codes
      DROP CONSTRAINT IF EXISTS passwordless_codes_device_id_hash_fkey;

    ALTER TABLE passwordless_codes
      ADD CONSTRAINT passwordless_codes_device_id_hash_fkey 
        FOREIGN KEY (app_id, tenant_id, device_id_hash)
        REFERENCES passwordless_devices (app_id, tenant_id, device_id_hash) ON DELETE CASCADE;

    ALTER TABLE passwordless_codes
      DROP CONSTRAINT passwordless_codes_link_code_hash_key;

    ALTER TABLE passwordless_codes
      DROP CONSTRAINT IF EXISTS passwordless_codes_link_code_hash_key;

    ALTER TABLE passwordless_codes
      ADD CONSTRAINT passwordless_codes_link_code_hash_key
        UNIQUE (app_id, tenant_id, link_code_hash);

    DROP INDEX IF EXISTS passwordless_codes_created_at_index;

    CREATE INDEX IF NOT EXISTS passwordless_codes_created_at_index ON passwordless_codes (app_id, tenant_id, created_at);

    DROP INDEX IF EXISTS passwordless_codes_device_id_hash_index;
    CREATE INDEX IF NOT EXISTS passwordless_codes_device_id_hash_index ON passwordless_codes (app_id, tenant_id, device_id_hash);

    -- ThirdParty

    ALTER TABLE thirdparty_users
      ADD COLUMN IF NOT EXISTS app_id VARCHAR(64) DEFAULT 'public';

    ALTER TABLE thirdparty_users
      DROP CONSTRAINT thirdparty_users_pkey CASCADE;

    ALTER TABLE thirdparty_users
      DROP CONSTRAINT IF EXISTS thirdparty_users_user_id_key CASCADE;

    ALTER TABLE thirdparty_users
      ADD CONSTRAINT thirdparty_users_pkey 
        PRIMARY KEY (app_id, user_id);

    ALTER TABLE thirdparty_users
      DROP CONSTRAINT IF EXISTS thirdparty_users_user_id_fkey;

    ALTER TABLE thirdparty_users
      ADD CONSTRAINT thirdparty_users_user_id_fkey 
        FOREIGN KEY (app_id, user_id)
        REFERENCES app_id_to_user_id (app_id, user_id) ON DELETE CASCADE;

    DROP INDEX IF EXISTS thirdparty_users_thirdparty_user_id_index;

    CREATE INDEX IF NOT EXISTS thirdparty_users_thirdparty_user_id_index ON thirdparty_users (app_id, third_party_id, third_party_user_id);

    DROP INDEX IF EXISTS thirdparty_users_email_index;

    CREATE INDEX IF NOT EXISTS thirdparty_users_email_index ON thirdparty_users (app_id, email);

    ------------------------------------------------------------

    CREATE TABLE IF NOT EXISTS thirdparty_user_to_tenant (
      app_id VARCHAR(64) DEFAULT 'public',
      tenant_id VARCHAR(64) DEFAULT 'public',
      user_id CHAR(36) NOT NULL,
      third_party_id VARCHAR(28) NOT NULL,
      third_party_user_id VARCHAR(256) NOT NULL,
      CONSTRAINT thirdparty_user_to_tenant_third_party_user_id_key
        UNIQUE (app_id, tenant_id, third_party_id, third_party_user_id),
      CONSTRAINT thirdparty_user_to_tenant_pkey
        PRIMARY KEY (app_id, tenant_id, user_id),
      CONSTRAINT thirdparty_user_to_tenant_user_id_fkey
        FOREIGN KEY (app_id, tenant_id, user_id)
        REFERENCES all_auth_recipe_users (app_id, tenant_id, user_id) ON DELETE CASCADE
    );

    ALTER TABLE thirdparty_user_to_tenant
      DROP CONSTRAINT IF EXISTS thirdparty_user_to_tenant_third_party_user_id_key;

    ALTER TABLE thirdparty_user_to_tenant
      ADD CONSTRAINT thirdparty_user_to_tenant_third_party_user_id_key
        UNIQUE (app_id, tenant_id, third_party_id, third_party_user_id);

    ALTER TABLE thirdparty_user_to_tenant
      DROP CONSTRAINT IF EXISTS thirdparty_user_to_tenant_user_id_fkey;

    ALTER TABLE thirdparty_user_to_tenant
      ADD CONSTRAINT thirdparty_user_to_tenant_user_id_fkey
        FOREIGN KEY (app_id, tenant_id, user_id)
        REFERENCES all_auth_recipe_users (app_id, tenant_id, user_id) ON DELETE CASCADE;

    INSERT INTO thirdparty_user_to_tenant (user_id, third_party_id, third_party_user_id)
      SELECT user_id, third_party_id, third_party_user_id FROM thirdparty_users ON CONFLICT DO NOTHING;

    -- UserIdMapping

    ALTER TABLE userid_mapping
      ADD COLUMN IF NOT EXISTS app_id VARCHAR(64) DEFAULT 'public';

    ALTER TABLE userid_mapping
      DROP CONSTRAINT IF EXISTS userid_mapping_pkey CASCADE;

    ALTER TABLE userid_mapping
      ADD CONSTRAINT userid_mapping_pkey 
        PRIMARY KEY (app_id, supertokens_user_id, external_user_id);

    ALTER TABLE userid_mapping
      DROP CONSTRAINT IF EXISTS userid_mapping_supertokens_user_id_key;

    ALTER TABLE userid_mapping
      ADD CONSTRAINT userid_mapping_supertokens_user_id_key
        UNIQUE (app_id, supertokens_user_id);

    ALTER TABLE userid_mapping
      DROP CONSTRAINT IF EXISTS userid_mapping_external_user_id_key;

    ALTER TABLE userid_mapping
      ADD CONSTRAINT userid_mapping_external_user_id_key
        UNIQUE (app_id, external_user_id);

    ALTER TABLE userid_mapping
      DROP CONSTRAINT IF EXISTS userid_mapping_supertokens_user_id_fkey;

    ALTER TABLE userid_mapping
      ADD CONSTRAINT userid_mapping_supertokens_user_id_fkey 
        FOREIGN KEY (app_id, supertokens_user_id)
        REFERENCES app_id_to_user_id (app_id, user_id) ON DELETE CASCADE;

    CREATE INDEX IF NOT EXISTS userid_mapping_supertokens_user_id_index ON userid_mapping (app_id, supertokens_user_id);

    -- UserRoles

    ALTER TABLE roles
      ADD COLUMN IF NOT EXISTS app_id VARCHAR(64) DEFAULT 'public';

    ALTER TABLE roles
      DROP CONSTRAINT roles_pkey CASCADE;

    ALTER TABLE roles
      ADD CONSTRAINT roles_pkey 
        PRIMARY KEY (app_id, role);

    ALTER TABLE roles
      DROP CONSTRAINT IF EXISTS roles_app_id_fkey;

    ALTER TABLE roles
      ADD CONSTRAINT roles_app_id_fkey 
        FOREIGN KEY (app_id)
        REFERENCES apps (app_id) ON DELETE CASCADE;

    CREATE INDEX IF NOT EXISTS roles_app_id_index ON roles (app_id);

    ------------------------------------------------------------

    ALTER TABLE role_permissions
      ADD COLUMN IF NOT EXISTS app_id VARCHAR(64) DEFAULT 'public';

    ALTER TABLE role_permissions
      DROP CONSTRAINT role_permissions_pkey CASCADE;

    ALTER TABLE role_permissions
      ADD CONSTRAINT role_permissions_pkey 
        PRIMARY KEY (app_id, role, permission);

    ALTER TABLE role_permissions
      DROP CONSTRAINT IF EXISTS role_permissions_role_fkey;

    ALTER TABLE role_permissions
      ADD CONSTRAINT role_permissions_role_fkey 
        FOREIGN KEY (app_id, role)
        REFERENCES roles (app_id, role) ON DELETE CASCADE;

    DROP INDEX IF EXISTS role_permissions_permission_index;

    CREATE INDEX IF NOT EXISTS role_permissions_permission_index ON role_permissions (app_id, permission);

    CREATE INDEX IF NOT EXISTS role_permissions_role_index ON role_permissions (app_id, role);

    ------------------------------------------------------------

    ALTER TABLE user_roles
      ADD COLUMN IF NOT EXISTS app_id VARCHAR(64) DEFAULT 'public',
      ADD COLUMN IF NOT EXISTS tenant_id VARCHAR(64) DEFAULT 'public';

    ALTER TABLE user_roles
      DROP CONSTRAINT user_roles_pkey CASCADE;

    ALTER TABLE user_roles
      ADD CONSTRAINT user_roles_pkey 
        PRIMARY KEY (app_id, tenant_id, user_id, role);

    ALTER TABLE user_roles
      DROP CONSTRAINT IF EXISTS user_roles_tenant_id_fkey;

    ALTER TABLE user_roles
      ADD CONSTRAINT user_roles_tenant_id_fkey 
        FOREIGN KEY (app_id, tenant_id)
        REFERENCES tenants (app_id, tenant_id) ON DELETE CASCADE;

    ALTER TABLE user_roles
      DROP CONSTRAINT IF EXISTS user_roles_role_fkey;

    ALTER TABLE user_roles
      ADD CONSTRAINT user_roles_role_fkey 
        FOREIGN KEY (app_id, role)
        REFERENCES roles (app_id, role) ON DELETE CASCADE;

    DROP INDEX IF EXISTS user_roles_role_index;

    CREATE INDEX IF NOT EXISTS user_roles_role_index ON user_roles (app_id, tenant_id, role);

    CREATE INDEX IF NOT EXISTS user_roles_tenant_id_index ON user_roles (app_id, tenant_id);

    CREATE INDEX IF NOT EXISTS user_roles_app_id_role_index ON user_roles (app_id, role);

    -- UserMetadata

    ALTER TABLE user_metadata
      ADD COLUMN IF NOT EXISTS app_id VARCHAR(64) DEFAULT 'public';

    ALTER TABLE user_metadata
      DROP CONSTRAINT user_metadata_pkey CASCADE;

    ALTER TABLE user_metadata
      ADD CONSTRAINT user_metadata_pkey 
        PRIMARY KEY (app_id, user_id);

    ALTER TABLE user_metadata
      DROP CONSTRAINT IF EXISTS user_metadata_app_id_fkey;

    ALTER TABLE user_metadata
      ADD CONSTRAINT user_metadata_app_id_fkey 
        FOREIGN KEY (app_id)
        REFERENCES apps (app_id) ON DELETE CASCADE;

    CREATE INDEX IF NOT EXISTS user_metadata_app_id_index ON user_metadata (app_id);

    -- Dashboard

    ALTER TABLE dashboard_users
      ADD COLUMN IF NOT EXISTS app_id VARCHAR(64) DEFAULT 'public';

    ALTER TABLE dashboard_users
      DROP CONSTRAINT dashboard_users_pkey CASCADE;

    ALTER TABLE dashboard_users
      ADD CONSTRAINT dashboard_users_pkey 
        PRIMARY KEY (app_id, user_id);

    ALTER TABLE dashboard_users
      DROP CONSTRAINT IF EXISTS dashboard_users_email_key;

    ALTER TABLE dashboard_users
      ADD CONSTRAINT dashboard_users_email_key
        UNIQUE (app_id, email);

    ALTER TABLE dashboard_users
      DROP CONSTRAINT IF EXISTS dashboard_users_app_id_fkey;

    ALTER TABLE dashboard_users
      ADD CONSTRAINT dashboard_users_app_id_fkey 
        FOREIGN KEY (app_id)
        REFERENCES apps (app_id) ON DELETE CASCADE;

    CREATE INDEX IF NOT EXISTS dashboard_users_app_id_index ON dashboard_users (app_id);

    ------------------------------------------------------------

    ALTER TABLE dashboard_user_sessions
      ADD COLUMN IF NOT EXISTS app_id VARCHAR(64) DEFAULT 'public';

    ALTER TABLE dashboard_user_sessions
      DROP CONSTRAINT dashboard_user_sessions_pkey CASCADE;

    ALTER TABLE dashboard_user_sessions
      ADD CONSTRAINT dashboard_user_sessions_pkey 
        PRIMARY KEY (app_id, session_id);

    ALTER TABLE dashboard_user_sessions
      DROP CONSTRAINT IF EXISTS dashboard_user_sessions_user_id_fkey;

    ALTER TABLE dashboard_user_sessions
      ADD CONSTRAINT dashboard_user_sessions_user_id_fkey 
        FOREIGN KEY (app_id, user_id)
        REFERENCES dashboard_users (app_id, user_id) ON DELETE CASCADE;

    CREATE INDEX IF NOT EXISTS dashboard_user_sessions_user_id_index ON dashboard_user_sessions (app_id, user_id);

    -- TOTP

    ALTER TABLE totp_users
      ADD COLUMN IF NOT EXISTS app_id VARCHAR(64) DEFAULT 'public';

    ALTER TABLE totp_users
      DROP CONSTRAINT totp_users_pkey CASCADE;

    ALTER TABLE totp_users
      ADD CONSTRAINT totp_users_pkey 
        PRIMARY KEY (app_id, user_id);

    ALTER TABLE totp_users
      DROP CONSTRAINT IF EXISTS totp_users_app_id_fkey;

    ALTER TABLE totp_users
      ADD CONSTRAINT totp_users_app_id_fkey 
        FOREIGN KEY (app_id)
        REFERENCES apps (app_id) ON DELETE CASCADE;

    CREATE INDEX IF NOT EXISTS totp_users_app_id_index ON totp_users (app_id);

    ------------------------------------------------------------

    ALTER TABLE totp_user_devices
      ADD COLUMN IF NOT EXISTS app_id VARCHAR(64) DEFAULT 'public';

    ALTER TABLE totp_user_devices
      DROP CONSTRAINT totp_user_devices_pkey;

    ALTER TABLE totp_user_devices
      ADD CONSTRAINT totp_user_devices_pkey 
        PRIMARY KEY (app_id, user_id, device_name);

    ALTER TABLE totp_user_devices
      DROP CONSTRAINT IF EXISTS totp_user_devices_user_id_fkey;

    ALTER TABLE totp_user_devices
      ADD CONSTRAINT totp_user_devices_user_id_fkey 
        FOREIGN KEY (app_id, user_id)
        REFERENCES totp_users (app_id, user_id) ON DELETE CASCADE;

    CREATE INDEX IF NOT EXISTS totp_user_devices_user_id_index ON totp_user_devices (app_id, user_id);

    ------------------------------------------------------------

    ALTER TABLE totp_used_codes
      ADD COLUMN IF NOT EXISTS app_id VARCHAR(64) DEFAULT 'public',
      ADD COLUMN IF NOT EXISTS tenant_id VARCHAR(64) DEFAULT 'public';

    ALTER TABLE totp_used_codes
      DROP CONSTRAINT totp_used_codes_pkey CASCADE;

    ALTER TABLE totp_used_codes
      ADD CONSTRAINT totp_used_codes_pkey 
        PRIMARY KEY (app_id, tenant_id, user_id, created_time_ms);

    ALTER TABLE totp_used_codes
      DROP CONSTRAINT IF EXISTS totp_used_codes_user_id_fkey;

    ALTER TABLE totp_used_codes
      ADD CONSTRAINT totp_used_codes_user_id_fkey 
        FOREIGN KEY (app_id, user_id)
        REFERENCES totp_users (app_id, user_id) ON DELETE CASCADE;

    ALTER TABLE totp_used_codes
      DROP CONSTRAINT IF EXISTS totp_used_codes_tenant_id_fkey;

    ALTER TABLE totp_used_codes
      ADD CONSTRAINT totp_used_codes_tenant_id_fkey 
        FOREIGN KEY (app_id, tenant_id)
        REFERENCES tenants (app_id, tenant_id) ON DELETE CASCADE;

    DROP INDEX IF EXISTS totp_used_codes_expiry_time_ms_index;

    CREATE INDEX IF NOT EXISTS totp_used_codes_expiry_time_ms_index ON totp_used_codes (app_id, tenant_id, expiry_time_ms);

    CREATE INDEX IF NOT EXISTS totp_used_codes_user_id_index ON totp_used_codes (app_id, user_id);

    CREATE INDEX IF NOT EXISTS totp_used_codes_tenant_id_index ON totp_used_codes (app_id, tenant_id);

    -- ActiveUsers

    ALTER TABLE user_last_active
      ADD COLUMN IF NOT EXISTS app_id VARCHAR(64) DEFAULT 'public';

    ALTER TABLE user_last_active
      DROP CONSTRAINT user_last_active_pkey CASCADE;

    ALTER TABLE user_last_active
      ADD CONSTRAINT user_last_active_pkey 
        PRIMARY KEY (app_id, user_id);

    ALTER TABLE user_last_active
      DROP CONSTRAINT IF EXISTS user_last_active_app_id_fkey;

    ALTER TABLE user_last_active
      ADD CONSTRAINT user_last_active_app_id_fkey 
        FOREIGN KEY (app_id)
        REFERENCES apps (app_id) ON DELETE CASCADE;

    CREATE INDEX IF NOT EXISTS user_last_active_app_id_index ON user_last_active (app_id);

    ```

    </details>

    <details>

    <summary>If using MySQL</summary>

   #### Run the following SQL script

    ```sql
    -- helper stored procedures
    DELIMITER //

    CREATE PROCEDURE st_drop_all_fkeys()
    BEGIN
      DECLARE done INT DEFAULT FALSE;
      DECLARE dropCommand VARCHAR(255);
      DECLARE dropCur CURSOR for 
              SELECT concat('ALTER TABLE ', table_schema,'.',table_name,' DROP FOREIGN KEY ', constraint_name, ';') 
              FROM information_schema.table_constraints
              WHERE constraint_type='FOREIGN KEY' 
                  AND table_schema = DATABASE()
                  AND table_name in (
                    'all_auth_recipe_users',
                    'dashboard_user_sessions',
                    'dashboard_users',
                    'emailpassword_pswd_reset_tokens',
                    'emailpassword_users',
                    'emailverification_tokens',
                    'emailverification_verified_emails',
                    'jwt_signing_keys',
                    'key_value',
                    'passwordless_codes',
                    'passwordless_devices',
                    'passwordless_users',
                    'role_permissions',
                    'roles',
                    'session_access_token_signing_keys',
                    'session_info',
                    'thirdparty_users',
                    'totp_used_codes',
                    'totp_user_devices',
                    'totp_users',
                    'user_last_active',
                    'user_metadata',
                    'user_roles',
                    'userid_mapping'
                  );

      DECLARE CONTINUE handler for NOT found SET done = true;
        OPEN dropCur;

        read_loop: LOOP
            FETCH dropCur INTO dropCommand;
            IF done THEN
                leave read_loop;
            END IF;

            SET @sdropCommand = dropCommand;

            PREPARE dropClientUpdateKeyStmt FROM @sdropCommand;

            EXECUTE dropClientUpdateKeyStmt;

            DEALLOCATE prepare dropClientUpdateKeyStmt;
        END LOOP;

        CLOSE dropCur;
    END //

    --

    CREATE PROCEDURE st_drop_all_pkeys()
    BEGIN
      DECLARE done INT DEFAULT FALSE;
      DECLARE dropCommand VARCHAR(255);
      DECLARE dropCur CURSOR for 
              SELECT concat('ALTER TABLE ', table_schema,'.',table_name,' DROP PRIMARY KEY ', ';') 
              FROM information_schema.table_constraints
              WHERE constraint_type='PRIMARY KEY' 
                  AND table_schema = DATABASE()
                  AND table_name in (
                    'all_auth_recipe_users',
                    'dashboard_user_sessions',
                    'dashboard_users',
                    'emailpassword_pswd_reset_tokens',
                    'emailpassword_users',
                    'emailverification_tokens',
                    'emailverification_verified_emails',
                    'jwt_signing_keys',
                    'key_value',
                    'passwordless_codes',
                    'passwordless_devices',
                    'passwordless_users',
                    'role_permissions',
                    'roles',
                    'session_access_token_signing_keys',
                    'session_info',
                    'thirdparty_users',
                    'totp_used_codes',
                    'totp_user_devices',
                    'totp_users',
                    'user_last_active',
                    'user_metadata',
                    'user_roles',
                    'userid_mapping'
                  );

      DECLARE CONTINUE handler for NOT found SET done = true;
        OPEN dropCur;

        read_loop: LOOP
            FETCH dropCur INTO dropCommand;
            IF done THEN
                leave read_loop;
            END IF;

            SET @sdropCommand = dropCommand;

            PREPARE dropClientUpdateKeyStmt FROM @sdropCommand;

            EXECUTE dropClientUpdateKeyStmt;

            DEALLOCATE prepare dropClientUpdateKeyStmt;
        END LOOP;

        CLOSE dropCur;
    END //

    --

    CREATE PROCEDURE st_drop_all_keys()
    BEGIN
      DECLARE done INT DEFAULT FALSE;
      DECLARE dropCommand VARCHAR(255);
      DECLARE dropCur CURSOR for 
              SELECT concat('ALTER TABLE ', table_schema,'.',table_name,' DROP INDEX ', constraint_name, ';') 
              FROM information_schema.table_constraints
              WHERE constraint_type='UNIQUE' 
                  AND table_schema = DATABASE()
                  AND table_name in (
                    'all_auth_recipe_users',
                    'dashboard_user_sessions',
                    'dashboard_users',
                    'emailpassword_pswd_reset_tokens',
                    'emailpassword_users',
                    'emailverification_tokens',
                    'emailverification_verified_emails',
                    'jwt_signing_keys',
                    'key_value',
                    'passwordless_codes',
                    'passwordless_devices',
                    'passwordless_users',
                    'role_permissions',
                    'roles',
                    'session_access_token_signing_keys',
                    'session_info',
                    'thirdparty_users',
                    'totp_used_codes',
                    'totp_user_devices',
                    'totp_users',
                    'user_last_active',
                    'user_metadata',
                    'user_roles',
                    'userid_mapping'
                  );

      DECLARE CONTINUE handler for NOT found SET done = true;
        OPEN dropCur;

        read_loop: LOOP
            FETCH dropCur INTO dropCommand;
            IF done THEN
                leave read_loop;
            END IF;

            SET @sdropCommand = dropCommand;

            PREPARE dropClientUpdateKeyStmt FROM @sdropCommand;

            EXECUTE dropClientUpdateKeyStmt;

            DEALLOCATE prepare dropClientUpdateKeyStmt;
        END LOOP;

        CLOSE dropCur;
    END //

    --

    CREATE PROCEDURE st_drop_all_indexes()
    BEGIN
      DECLARE done INT DEFAULT FALSE;
      DECLARE dropCommand VARCHAR(255);
      DECLARE dropCur CURSOR for 
              SELECT DISTINCT concat('ALTER TABLE ', table_schema, '.', table_name, ' DROP INDEX ', index_name, ';')
              FROM information_schema.statistics
              WHERE NON_UNIQUE = 1 
                AND table_schema = database()
                AND table_name in (
                  'all_auth_recipe_users',
                  'dashboard_user_sessions',
                  'dashboard_users',
                  'emailpassword_pswd_reset_tokens',
                  'emailpassword_users',
                  'emailverification_tokens',
                  'emailverification_verified_emails',
                  'jwt_signing_keys',
                  'key_value',
                  'passwordless_codes',
                  'passwordless_devices',
                  'passwordless_users',
                  'role_permissions',
                  'roles',
                  'session_access_token_signing_keys',
                  'session_info',
                  'thirdparty_users',
                  'totp_used_codes',
                  'totp_user_devices',
                  'totp_users',
                  'user_last_active',
                  'user_metadata',
                  'user_roles',
                  'userid_mapping'
                );

      DECLARE CONTINUE handler for NOT found SET done = true;
        OPEN dropCur;

        read_loop: LOOP
            FETCH dropCur INTO dropCommand;
            IF done THEN
                leave read_loop;
            END IF;

            SET @sdropCommand = dropCommand;

            PREPARE dropClientUpdateKeyStmt FROM @sdropCommand;

            EXECUTE dropClientUpdateKeyStmt;

            DEALLOCATE prepare dropClientUpdateKeyStmt;
        END LOOP;

        CLOSE dropCur;
    END //

    --

    CREATE PROCEDURE st_add_column_if_not_exists(
    IN p_table_name varchar(50), 
    IN p_column_name varchar(50),
    IN p_column_type varchar(50),
    IN p_additional varchar(100),
    OUT p_status_message varchar(100))
        READS SQL DATA
    BEGIN
        DECLARE v_count INT;
        
        # Check wether column exist or not
        SELECT count(*) INTO v_count
        FROM information_schema.columns
        WHERE table_schema = database()
            AND table_name   = p_table_name
            AND column_name  = p_column_name;
            
        IF v_count > 0 THEN
          # Return column already exists message
          SELECT 'Column already Exists' INTO p_status_message;
        ELSE
            # Add Column and return success message
          set @ddl_addcolumn=CONCAT('ALTER TABLE ',database(),'.',p_table_name,
          ' ADD COLUMN ',p_column_name,' ',p_column_type,' ',p_additional);
        prepare add_column_sql from @ddl_addcolumn;
        execute add_column_sql;
          SELECT 'Column Successfully  Created!' INTO p_status_message;
        END IF;
    END //

    DELIMITER ;
    -- Drop constraints and indexes

    CALL st_drop_all_fkeys();
    CALL st_drop_all_keys();
    CALL st_drop_all_pkeys();
    CALL st_drop_all_indexes(); 

    -- General Tables

    CREATE TABLE IF NOT EXISTS apps  (
      app_id VARCHAR(64) NOT NULL DEFAULT 'public',
      created_at_time BIGINT UNSIGNED
    );

    ALTER TABLE apps
      ADD PRIMARY KEY(app_id);

    INSERT IGNORE INTO apps (app_id, created_at_time) 
      VALUES ('public', 0);

    --

    CREATE TABLE IF NOT EXISTS tenants (
      app_id VARCHAR(64) NOT NULL DEFAULT 'public',
      tenant_id VARCHAR(64) NOT NULL DEFAULT 'public',
      created_at_time BIGINT UNSIGNED
    );

    ALTER TABLE tenants
      ADD PRIMARY KEY(app_id, tenant_id);

    ALTER TABLE tenants
      ADD FOREIGN KEY (app_id)
        REFERENCES apps (app_id) ON DELETE CASCADE;

    INSERT IGNORE INTO tenants (app_id, tenant_id, created_at_time) 
      VALUES ('public', 'public', 0);

    --

    CALL st_add_column_if_not_exists('key_value', 'app_id', 'VARCHAR(64)', 'NOT NULL DEFAULT \'public\'', @status_message);
    CALL st_add_column_if_not_exists('key_value', 'tenant_id', 'VARCHAR(64)', 'NOT NULL DEFAULT \'public\'', @status_message);

    ALTER TABLE key_value
      ADD PRIMARY KEY (app_id, tenant_id, name);

    ALTER TABLE key_value
      ADD FOREIGN KEY (app_id, tenant_id)
        REFERENCES tenants (app_id, tenant_id) ON DELETE CASCADE;

    --

    CREATE TABLE IF NOT EXISTS app_id_to_user_id (
      app_id VARCHAR(64) NOT NULL DEFAULT 'public',
      user_id CHAR(36) NOT NULL,
      recipe_id VARCHAR(128) NOT NULL
    );

    ALTER TABLE app_id_to_user_id
      ADD PRIMARY KEY (app_id, user_id);

    ALTER TABLE app_id_to_user_id
      ADD FOREIGN KEY (app_id)
        REFERENCES apps (app_id) ON DELETE CASCADE;

    INSERT IGNORE INTO app_id_to_user_id (user_id, recipe_id) 
      SELECT user_id, recipe_id
      FROM all_auth_recipe_users;

    --

    CALL st_add_column_if_not_exists('all_auth_recipe_users', 'app_id', 'VARCHAR(64)', 'NOT NULL DEFAULT \'public\'', @status_message);
    CALL st_add_column_if_not_exists('all_auth_recipe_users', 'tenant_id', 'VARCHAR(64)', 'NOT NULL DEFAULT \'public\'', @status_message);

    ALTER TABLE all_auth_recipe_users
      ADD PRIMARY KEY (app_id, tenant_id, user_id);

    ALTER TABLE all_auth_recipe_users
      ADD FOREIGN KEY (app_id, tenant_id)
        REFERENCES tenants (app_id, tenant_id) ON DELETE CASCADE;

    ALTER TABLE all_auth_recipe_users
      ADD FOREIGN KEY (app_id, user_id)
        REFERENCES app_id_to_user_id (app_id, user_id) ON DELETE CASCADE;

    CREATE INDEX all_auth_recipe_users_pagination_index ON all_auth_recipe_users (time_joined DESC, user_id DESC, tenant_id DESC, app_id DESC);

    -- Multitenancy

    CREATE TABLE IF NOT EXISTS tenant_configs (
      connection_uri_domain VARCHAR(256) DEFAULT '',
      app_id VARCHAR(64) DEFAULT 'public',
      tenant_id VARCHAR(64) DEFAULT 'public',
      core_config TEXT,
      email_password_enabled BOOLEAN,
      passwordless_enabled BOOLEAN,
      third_party_enabled BOOLEAN
    );

    ALTER TABLE tenant_configs
      ADD PRIMARY KEY (connection_uri_domain, app_id, tenant_id);

    --

    CREATE TABLE IF NOT EXISTS tenant_thirdparty_providers (
      connection_uri_domain VARCHAR(256) DEFAULT '',
      app_id VARCHAR(64) DEFAULT 'public',
      tenant_id VARCHAR(64) DEFAULT 'public',
      third_party_id VARCHAR(28) NOT NULL,
      name VARCHAR(64),
      authorization_endpoint TEXT,
      authorization_endpoint_query_params TEXT,
      token_endpoint TEXT,
      token_endpoint_body_params TEXT,
      user_info_endpoint TEXT,
      user_info_endpoint_query_params TEXT,
      user_info_endpoint_headers TEXT,
      jwks_uri TEXT,
      oidc_discovery_endpoint TEXT,
      require_email BOOLEAN,
      user_info_map_from_id_token_payload_user_id VARCHAR(64),
      user_info_map_from_id_token_payload_email VARCHAR(64),
      user_info_map_from_id_token_payload_email_verified VARCHAR(64),
      user_info_map_from_user_info_endpoint_user_id VARCHAR(64),
      user_info_map_from_user_info_endpoint_email VARCHAR(64),
      user_info_map_from_user_info_endpoint_email_verified VARCHAR(64)
    );

    ALTER TABLE tenant_thirdparty_providers
      ADD PRIMARY KEY (connection_uri_domain, app_id, tenant_id, third_party_id);

    ALTER TABLE tenant_thirdparty_providers
      ADD FOREIGN KEY (connection_uri_domain, app_id, tenant_id)
        REFERENCES tenant_configs (connection_uri_domain, app_id, tenant_id) ON DELETE CASCADE;

    --

    CREATE TABLE IF NOT EXISTS tenant_thirdparty_provider_clients (
      connection_uri_domain VARCHAR(256) DEFAULT '',
      app_id VARCHAR(64) DEFAULT 'public',
      tenant_id VARCHAR(64) DEFAULT 'public',
      third_party_id VARCHAR(28) NOT NULL,
      client_type VARCHAR(64) NOT NULL DEFAULT '',
      client_id VARCHAR(256) NOT NULL,
      client_secret TEXT,
      scope TEXT,
      force_pkce BOOLEAN,
      additional_config TEXT
    );

    ALTER TABLE tenant_thirdparty_provider_clients
      ADD PRIMARY KEY (connection_uri_domain, app_id, tenant_id, third_party_id, client_type);

    ALTER TABLE tenant_thirdparty_provider_clients
      ADD FOREIGN KEY (connection_uri_domain, app_id, tenant_id, third_party_id)
        REFERENCES tenant_thirdparty_providers (connection_uri_domain, app_id, tenant_id, third_party_id) ON DELETE CASCADE;


    -- Session

    CALL st_add_column_if_not_exists('session_info', 'app_id', 'VARCHAR(64)', 'NOT NULL DEFAULT \'public\'', @status_message);
    CALL st_add_column_if_not_exists('session_info', 'tenant_id', 'VARCHAR(64)', 'NOT NULL DEFAULT \'public\'', @status_message);

    ALTER TABLE session_info
      ADD PRIMARY KEY (app_id, tenant_id, session_handle);

    ALTER TABLE session_info
      ADD FOREIGN KEY (app_id, tenant_id)
        REFERENCES tenants (app_id, tenant_id) ON DELETE CASCADE;

    CREATE INDEX session_expiry_index ON session_info (expires_at);

    --

    CALL st_add_column_if_not_exists('session_access_token_signing_keys', 'app_id', 'VARCHAR(64)', 'NOT NULL DEFAULT \'public\'', @status_message);

    ALTER TABLE session_access_token_signing_keys
      ADD PRIMARY KEY (app_id, created_at_time);

    ALTER TABLE session_access_token_signing_keys
      ADD FOREIGN KEY (app_id)
        REFERENCES apps (app_id) ON DELETE CASCADE;

    -- JWT

    CALL st_add_column_if_not_exists('jwt_signing_keys', 'app_id', 'VARCHAR(64)', 'NOT NULL DEFAULT \'public\'', @status_message);

    ALTER TABLE jwt_signing_keys
      ADD PRIMARY KEY (app_id, key_id);

    ALTER TABLE jwt_signing_keys
      ADD FOREIGN KEY (app_id)
        REFERENCES apps (app_id) ON DELETE CASCADE;

    -- EmailVerification

    CALL st_add_column_if_not_exists('emailverification_verified_emails', 'app_id', 'VARCHAR(64)', 'NOT NULL DEFAULT \'public\'', @status_message);

    ALTER TABLE emailverification_verified_emails
      ADD PRIMARY KEY (app_id, user_id, email);

    ALTER TABLE emailverification_verified_emails
      ADD FOREIGN KEY (app_id)
        REFERENCES apps (app_id) ON DELETE CASCADE;

    --

    CALL st_add_column_if_not_exists('emailverification_tokens', 'app_id', 'VARCHAR(64)', 'NOT NULL DEFAULT \'public\'', @status_message);
    CALL st_add_column_if_not_exists('emailverification_tokens', 'tenant_id', 'VARCHAR(64)', 'NOT NULL DEFAULT \'public\'', @status_message);

    ALTER TABLE emailverification_tokens
      ADD PRIMARY KEY (app_id, tenant_id, user_id, email, token);

    ALTER TABLE emailverification_tokens
      ADD FOREIGN KEY (app_id, tenant_id)
        REFERENCES tenants (app_id, tenant_id) ON DELETE CASCADE;

    ALTER TABLE emailverification_tokens
      ADD CONSTRAINT token UNIQUE (token);

    CREATE INDEX emailverification_tokens_index ON emailverification_tokens(token_expiry);

    -- EmailPassword

    CALL st_add_column_if_not_exists('emailpassword_users', 'app_id', 'VARCHAR(64)', 'NOT NULL DEFAULT \'public\'', @status_message);

    ALTER TABLE emailpassword_users
      ADD PRIMARY KEY (app_id, user_id);

    ALTER TABLE emailpassword_users
      ADD FOREIGN KEY (app_id, user_id)
        REFERENCES app_id_to_user_id (app_id, user_id) ON DELETE CASCADE;

    -- --

    CREATE TABLE IF NOT EXISTS emailpassword_user_to_tenant (
      app_id VARCHAR(64) DEFAULT 'public',
      tenant_id VARCHAR(64) DEFAULT 'public',
      user_id CHAR(36) NOT NULL,
      email VARCHAR(256) NOT NULL
    );

    ALTER TABLE emailpassword_user_to_tenant
      ADD PRIMARY KEY (app_id, tenant_id, user_id);

    ALTER TABLE emailpassword_user_to_tenant
      ADD CONSTRAINT email UNIQUE (app_id, tenant_id, email);

    ALTER TABLE emailpassword_user_to_tenant
      ADD CONSTRAINT FOREIGN KEY (app_id, tenant_id, user_id)
        REFERENCES all_auth_recipe_users (app_id, tenant_id, user_id) ON DELETE CASCADE;

    INSERT IGNORE INTO emailpassword_user_to_tenant (user_id, email)
      SELECT user_id, email FROM emailpassword_users;

    --

    CALL st_add_column_if_not_exists('emailpassword_pswd_reset_tokens', 'app_id', 'VARCHAR(64)', 'NOT NULL DEFAULT \'public\'', @status_message);

    ALTER TABLE emailpassword_pswd_reset_tokens
      ADD PRIMARY KEY (app_id, user_id, token);

    ALTER TABLE emailpassword_pswd_reset_tokens
      ADD FOREIGN KEY (app_id, user_id)
        REFERENCES emailpassword_users (app_id, user_id) ON DELETE CASCADE;

    ALTER TABLE emailpassword_pswd_reset_tokens
      ADD CONSTRAINT token UNIQUE (token);

    CREATE INDEX emailpassword_password_reset_token_expiry_index ON emailpassword_pswd_reset_tokens (token_expiry);

    -- Passwordless

    CALL st_add_column_if_not_exists('passwordless_users', 'app_id', 'VARCHAR(64)', 'NOT NULL DEFAULT \'public\'', @status_message);

    ALTER TABLE passwordless_users
      ADD PRIMARY KEY (app_id, user_id);

    ALTER TABLE passwordless_users
      ADD FOREIGN KEY (app_id, user_id)
        REFERENCES app_id_to_user_id (app_id, user_id) ON DELETE CASCADE;

    --

    CREATE TABLE IF NOT EXISTS passwordless_user_to_tenant (
      app_id VARCHAR(64) DEFAULT 'public',
      tenant_id VARCHAR(64) DEFAULT 'public',
      user_id CHAR(36) NOT NULL,
      email VARCHAR(256),
      phone_number VARCHAR(256)
    );

    ALTER TABLE passwordless_user_to_tenant
      ADD PRIMARY KEY (app_id, tenant_id, user_id);

    ALTER TABLE passwordless_user_to_tenant
      ADD CONSTRAINT email UNIQUE (app_id, tenant_id, email);

    ALTER TABLE passwordless_user_to_tenant
      ADD CONSTRAINT phone_number UNIQUE (app_id, tenant_id, phone_number);

    ALTER TABLE passwordless_user_to_tenant
      ADD FOREIGN KEY (app_id, tenant_id, user_id)
        REFERENCES all_auth_recipe_users (app_id, tenant_id, user_id) ON DELETE CASCADE;

    INSERT IGNORE INTO passwordless_user_to_tenant (user_id, email, phone_number)
      SELECT user_id, email, phone_number FROM passwordless_users;

    --

    CALL st_add_column_if_not_exists('passwordless_devices', 'app_id', 'VARCHAR(64)', 'NOT NULL DEFAULT \'public\'', @status_message);
    CALL st_add_column_if_not_exists('passwordless_devices', 'tenant_id', 'VARCHAR(64)', 'NOT NULL DEFAULT \'public\'', @status_message);

    ALTER TABLE passwordless_devices
      ADD PRIMARY KEY (app_id, tenant_id, device_id_hash);

    ALTER TABLE passwordless_devices
      ADD FOREIGN KEY (app_id, tenant_id)
        REFERENCES tenants (app_id, tenant_id) ON DELETE CASCADE;

    CREATE INDEX passwordless_devices_email_index ON passwordless_devices (app_id, tenant_id, email);

    CREATE INDEX passwordless_devices_phone_number_index ON passwordless_devices (app_id, tenant_id, phone_number);

    --

    CALL st_add_column_if_not_exists('passwordless_codes', 'app_id', 'VARCHAR(64)', 'NOT NULL DEFAULT \'public\'', @status_message);
    CALL st_add_column_if_not_exists('passwordless_codes', 'tenant_id', 'VARCHAR(64)', 'NOT NULL DEFAULT \'public\'', @status_message);

    ALTER TABLE passwordless_codes
      ADD PRIMARY KEY (app_id, tenant_id, code_id);

    ALTER TABLE passwordless_codes
      ADD FOREIGN KEY (app_id, tenant_id, device_id_hash)
        REFERENCES passwordless_devices (app_id, tenant_id, device_id_hash) ON DELETE CASCADE;

    ALTER TABLE passwordless_codes
      ADD CONSTRAINT link_code_hash
        UNIQUE (app_id, tenant_id, link_code_hash);

    CREATE INDEX passwordless_codes_created_at_index ON passwordless_codes (app_id, tenant_id, created_at);

    -- ThirdParty

    CALL st_add_column_if_not_exists('thirdparty_users', 'app_id', 'VARCHAR(64)', 'NOT NULL DEFAULT \'public\'', @status_message);

    ALTER TABLE thirdparty_users
      ADD PRIMARY KEY (app_id, user_id);

    ALTER TABLE thirdparty_users
      ADD FOREIGN KEY (app_id, user_id)
        REFERENCES app_id_to_user_id (app_id, user_id) ON DELETE CASCADE;

    CREATE INDEX thirdparty_users_thirdparty_user_id_index ON thirdparty_users (app_id, third_party_id, third_party_user_id);

    CREATE INDEX thirdparty_users_email_index ON thirdparty_users (app_id, email);

    --

    CREATE TABLE IF NOT EXISTS thirdparty_user_to_tenant (
      app_id VARCHAR(64) DEFAULT 'public',
      tenant_id VARCHAR(64) DEFAULT 'public',
      user_id CHAR(36) NOT NULL,
      third_party_id VARCHAR(28) NOT NULL,
      third_party_user_id VARCHAR(256) NOT NULL
    );

    ALTER TABLE thirdparty_user_to_tenant
      ADD PRIMARY KEY (app_id, tenant_id, user_id);

    ALTER TABLE thirdparty_user_to_tenant
      ADD CONSTRAINT third_party_user_id
        UNIQUE (app_id, tenant_id, third_party_id, third_party_user_id);

    ALTER TABLE thirdparty_user_to_tenant
      ADD FOREIGN KEY (app_id, tenant_id, user_id)
        REFERENCES all_auth_recipe_users (app_id, tenant_id, user_id) ON DELETE CASCADE;

    INSERT IGNORE INTO thirdparty_user_to_tenant (user_id, third_party_id, third_party_user_id)
      SELECT user_id, third_party_id, third_party_user_id FROM thirdparty_users;

    -- UserIdMapping

    CALL st_add_column_if_not_exists('userid_mapping', 'app_id', 'VARCHAR(64)', 'NOT NULL DEFAULT \'public\'', @status_message);

    ALTER TABLE userid_mapping
      ADD PRIMARY KEY (app_id, supertokens_user_id, external_user_id);

    ALTER TABLE userid_mapping
      ADD CONSTRAINT supertokens_user_id
        UNIQUE (app_id, supertokens_user_id);

    ALTER TABLE userid_mapping
      ADD CONSTRAINT external_user_id
        UNIQUE (app_id, external_user_id);

    ALTER TABLE userid_mapping
      ADD FOREIGN KEY (app_id, supertokens_user_id)
        REFERENCES app_id_to_user_id (app_id, user_id) ON DELETE CASCADE;

    -- UserRoles

    CALL st_add_column_if_not_exists('roles', 'app_id', 'VARCHAR(64)', 'NOT NULL DEFAULT \'public\'', @status_message);

    ALTER TABLE roles
      ADD PRIMARY KEY (app_id, role);

    ALTER TABLE roles
      ADD FOREIGN KEY (app_id)
        REFERENCES apps (app_id) ON DELETE CASCADE;

    --

    CALL st_add_column_if_not_exists('role_permissions', 'app_id', 'VARCHAR(64)', 'NOT NULL DEFAULT \'public\'', @status_message);

    ALTER TABLE role_permissions
      ADD PRIMARY KEY (app_id, role, permission);

    ALTER TABLE role_permissions
      ADD FOREIGN KEY (app_id, role)
        REFERENCES roles (app_id, role) ON DELETE CASCADE;

    CREATE INDEX role_permissions_permission_index ON role_permissions (app_id, permission);

    --

    CALL st_add_column_if_not_exists('user_roles', 'app_id', 'VARCHAR(64)', 'NOT NULL DEFAULT \'public\'', @status_message);
    CALL st_add_column_if_not_exists('user_roles', 'tenant_id', 'VARCHAR(64)', 'NOT NULL DEFAULT \'public\'', @status_message);

    ALTER TABLE user_roles
      ADD PRIMARY KEY (app_id, tenant_id, user_id, role);

    ALTER TABLE user_roles
      ADD FOREIGN KEY (app_id, role)
        REFERENCES roles (app_id, role) ON DELETE CASCADE;

    ALTER TABLE user_roles
      ADD FOREIGN KEY (app_id, tenant_id)
        REFERENCES tenants (app_id, tenant_id) ON DELETE CASCADE;

    CREATE INDEX user_roles_role_index ON user_roles (app_id, tenant_id, role);

    -- UserMetadata

    CALL st_add_column_if_not_exists('user_metadata', 'app_id', 'VARCHAR(64)', 'NOT NULL DEFAULT \'public\'', @status_message);

    ALTER TABLE user_metadata
      ADD PRIMARY KEY (app_id, user_id);

    ALTER TABLE user_metadata
      ADD FOREIGN KEY (app_id)
        REFERENCES apps (app_id) ON DELETE CASCADE;

    -- Dashboard

    CALL st_add_column_if_not_exists('dashboard_users', 'app_id', 'VARCHAR(64)', 'NOT NULL DEFAULT \'public\'', @status_message);

    ALTER TABLE dashboard_users
      ADD PRIMARY KEY (app_id, user_id);

    ALTER TABLE dashboard_users
      ADD CONSTRAINT email
        UNIQUE (app_id, email);

    ALTER TABLE dashboard_users
      ADD FOREIGN KEY (app_id)
        REFERENCES apps (app_id) ON DELETE CASCADE;

    --

    CALL st_add_column_if_not_exists('dashboard_user_sessions', 'app_id', 'VARCHAR(64)', 'NOT NULL DEFAULT \'public\'', @status_message);

    ALTER TABLE dashboard_user_sessions
      ADD PRIMARY KEY (app_id, session_id);

    ALTER TABLE dashboard_user_sessions
      ADD FOREIGN KEY (app_id, user_id)
        REFERENCES dashboard_users (app_id, user_id) ON DELETE CASCADE;

    CREATE INDEX dashboard_user_sessions_expiry_index ON dashboard_user_sessions (expiry);

    -- TOTP

    CALL st_add_column_if_not_exists('totp_users', 'app_id', 'VARCHAR(64)', 'NOT NULL DEFAULT \'public\'', @status_message);

    ALTER TABLE totp_users
      ADD PRIMARY KEY (app_id, user_id);

    ALTER TABLE totp_users
      ADD FOREIGN KEY (app_id)
        REFERENCES apps (app_id) ON DELETE CASCADE;

    --

    CALL st_add_column_if_not_exists('totp_user_devices', 'app_id', 'VARCHAR(64)', 'NOT NULL DEFAULT \'public\'', @status_message);

    ALTER TABLE totp_user_devices
      ADD PRIMARY KEY (app_id, user_id, device_name);

    ALTER TABLE totp_user_devices
      ADD FOREIGN KEY (app_id, user_id)
        REFERENCES totp_users (app_id, user_id) ON DELETE CASCADE;

    --

    CALL st_add_column_if_not_exists('totp_used_codes', 'app_id', 'VARCHAR(64)', 'NOT NULL DEFAULT \'public\'', @status_message);
    CALL st_add_column_if_not_exists('totp_used_codes', 'tenant_id', 'VARCHAR(64)', 'NOT NULL DEFAULT \'public\'', @status_message);

    ALTER TABLE totp_used_codes
      ADD PRIMARY KEY (app_id, tenant_id, user_id, created_time_ms);

    ALTER TABLE totp_used_codes
      ADD FOREIGN KEY (app_id, user_id)
        REFERENCES totp_users (app_id, user_id) ON DELETE CASCADE;

    ALTER TABLE totp_used_codes
      ADD FOREIGN KEY (app_id, tenant_id)
        REFERENCES tenants (app_id, tenant_id) ON DELETE CASCADE;

    CREATE INDEX totp_used_codes_expiry_time_ms_index ON totp_used_codes (app_id, tenant_id, expiry_time_ms);

    -- ActiveUsers

    CALL st_add_column_if_not_exists('user_last_active', 'app_id', 'VARCHAR(64)', 'NOT NULL DEFAULT \'public\'', @status_message);

    ALTER TABLE user_last_active
      ADD PRIMARY KEY (app_id, user_id);

    ALTER TABLE user_last_active
      ADD FOREIGN KEY (app_id)
        REFERENCES apps (app_id) ON DELETE CASCADE;

    -- Drop procedures

    DROP PROCEDURE st_drop_all_fkeys;

    DROP PROCEDURE st_drop_all_keys;

    DROP PROCEDURE st_drop_all_pkeys;

    DROP PROCEDURE st_drop_all_indexes;

    DROP PROCEDURE st_add_column_if_not_exists;
    ```

    </details>

4. Start the new instance(s) of the core (version 6.0.0)

## [5.0.0] - 2023-04-05

### Changes

- Updated the `java-jwt` dependency version
- Increases free Dashboard user count to 3

### Fixes

- Fixed creating JWTs using MongoDB if a key already exists

### Breaking changes

- Using an internal `SemVer` class to handle version numbers. This will make handling CDI version ranges easier.
- Support for CDI version `2.21`
    - Removed POST `/recipe/handshake`
    - Added `useDynamicSigningKey` into `createNewSession` (POST `/recipe/session`), replacing
      `access_token_signing_key_dynamic` used in CDI<=2.18
    - Added `useStaticSigningKey` into `createSignedJWT` (POST `/recipe/jwt`)
    - Added `checkDatabase` into `verifySession` (POST `/recipe/session/verify`), replacing
      `access_token_blacklisting` used in CDI<=2.18
    - Removed `idRefreshToken`, `jwtSigningPublicKey`, `jwtSigningPublicKeyExpiryTime` and `jwtSigningPublicKeyList`
      from responses
    - Deprecated GET `/recipe/jwt/jwks`
    - Added GET `/.well-known/jwks.json`: a standard jwks
- Added new access token version
    - Uses standard prop names (i.e.: `sub` instead of `userId`)
    - Contains the id of the signing key in the header (as `kid`)
    - Stores the user payload merged into the root level, instead of the `userData` prop
- Session handling function now throw if the user payload contains protected props (`sub`, `iat`, `exp`,
  `sessionHandle`, `refreshTokenHash1`, `parentRefreshTokenHash1`, `antiCsrfToken`)
    - A related exception type was added as `AccessTokenPayloadError`
- Refactored the handling of signing keys
- `createNewSession` now takes a `useStaticKey` parameter instead of depending on the
  `access_token_signing_key_dynamic` config value
- `createJWTToken` now supports signing by a dynamic key
- `getSession` now takes a `checkDatabase` parameter instead of using the `access_token_blacklisting` config value
- Updated plugin interface version to 2.21

### Configuration Changes

- `access_token_signing_key_dynamic` is now deprecated, only used for requests with CDI<=2.18
- `access_token_blacklisting` is now deprecated, only used for requests with CDI<=2.18
- Renamed `access_token_signing_key_update_interval` to `access_token_dynamic_signing_key_update_interval`

### Database Changes

- Added new `useStaticKey` field into session info
- Manual migration is also required if `access_token_signing_key_dynamic` was set to false

#### Migration steps for SQL

- If using `access_token_signing_key_dynamic` false:
    ```sql
    ALTER TABLE session_info ADD COLUMN use_static_key BOOLEAN NOT NULL DEFAULT(true);
    ALTER TABLE session_info ALTER COLUMN use_static_key DROP DEFAULT;
    ```
    ```sql
    INSERT INTO jwt_signing_keys(key_id, key_string, algorithm, created_at)
      select CONCAT('s-', created_at_time) as key_id, value as key_string, 'RS256' as algorithm, created_at_time as created_at
      from session_access_token_signing_keys;
    ```
- If using `access_token_signing_key_dynamic` true or not set:
    - ```sql
  ALTER TABLE session_info ADD COLUMN use_static_key BOOLEAN NOT NULL DEFAULT(false);
  ALTER TABLE session_info ALTER COLUMN use_static_key DROP DEFAULT;
    ```

#### Migration steps for MongoDB

- If using `access_token_signing_key_dynamic` false:
    ```
    db.session_info.update({},
      {
        "$set": {
          "use_static_key": true
        }
      });
    ```
    ```
    db.key_value.aggregate([
      {
        "$match": {
          _id: "access_token_signing_key_list"
        }
      },
      {
        $unwind: "$keys"
      },
      {
        $addFields: {
          _id: {
            "$concat": [
              "s-",
              {
                $convert: {
                  input: "$keys.created_at_time",
                  to: "string"
                }
              }
            ]
          },
          "key_string": "$keys.value",
          "algorithm": "RS256",
          "created_at": "$keys.created_at_time",
        }
      },
      {
        "$project": {
          "keys": 0,
          
        }
      },
      {
        "$merge": {
          "into": "jwt_signing_keys",
          
        }
      }
  ]);
    ```

- If using `access_token_signing_key_dynamic` true or not set:
    ```
    db.session_info.update({},
      {
        "$set": {
          "use_static_key": false
        }
      });
    ```

## [4.6.0] - 2023-03-30

- Add Optional Search Tags to Pagination API to enable dashboard search

### New APIs:

- `GET /user/search/tags` retrieves the available search tags

## [4.5.0] - 2023-03-27

- Add TOTP recipe

### Database changes:

- Add new tables for TOTP recipe:
    - `totp_users` that stores the users that have enabled TOTP
    - `totp_user_devices` that stores devices (each device has its own secret) for each user
    - `totp_used_codes` that stores used codes for each user. This is to implement rate limiting and prevent replay
      attacks.
    - `user_last_active` that stores the last active time for each user.

### New APIs:

- `GET /users/count/active` to fetch the number of active users after the given timestamp.
- `POST /recipe/totp/device` to create a new device as well as the user if it doesn't exist.
- `POST /recipe/totp/device/verify` to verify a device. This is to ensure that the user has access to the device.
- `POST /recipe/totp/verify` to verify a code and continue the login flow.
- `PUT /recipe/totp/device` to update the name of a device. Name is just a string that the user can set to identify the
  device.
- `GET /recipe/totp/device/list` to get all devices for a user.
- `POST /recipe/totp/device/remove` to remove a device. If the user has no more devices, the user is also removed.

## [4.4.2] - 2023-03-16

- Adds null check in email normalisation to fix: https://github.com/supertokens/supertokens-node/issues/514

## [4.4.1] - 2023-03-09

- Normalises email in all APIs in which email was not being
  normalised: https://github.com/supertokens/supertokens-core/issues/577

## [4.4.0] - 2023-02-21

### Added

- Dashboard Recipe
- Support with CDI version `2.18`

### Database Changes

- Adds `dashboard_users` table
- Adds `dashboard_user_sessions` table

## [4.3.0] - 2023-01-05

- Adds feature flag, ee folder and APIs to add / remove license keys for enterprise features.

## [4.2.1] - 2022-11-24

- Updates the type of `access_token_validity` in the CoreConfig from `int` to `long`

## [4.2.0] - 2022-11-07

- Update dependencies for security updates: https://github.com/supertokens/supertokens-core/issues/525

## [4.1.1] - 2022-10-13

- Updates core routes to now allow for trailing slashes

## [4.1.0] - 2022-09-22

- Adds request IP allow & deny list: https://github.com/supertokens/supertokens-core/issues/511

## [4.0.1] - 2022-09-19

- Fixes bug related to implementationDependencies.json

## [4.0.0] - 2022-09-19

### Added

- EmailPassword User migration API which allows you to import users with their email and password hashes.
- Support to import users with password hashes from Firebase
- Support with CDI version `2.16`
- Hello API on `/` route.

### Database Changes

- Updates the `password_hash` column in the `emailpassword_users` table from `VARCHAR(128)` to `VARCHAR(256)` to support
  more password hash lengths.
- Updates the `third_party_user_id` column in the `thirdparty_users` table from `VARCHAR(128)` to `VARCHAR(256)` to
  resolve https://github.com/supertokens/supertokens-core/issues/306

- For legacy users who are self hosting the SuperTokens core run the following command to update your database with the
  changes:
    - With MySql:
      `ALTER TABLE thirdparty_users MODIFY third_party_user_id VARCHAR(256); ALTER TABLE emailpassword_users MODIFY password_hash VARCHAR(256);`
    - With PostgreSQL:
      `ALTER TABLE thirdparty_users ALTER COLUMN third_party_user_id TYPE VARCHAR(256); ALTER TABLE emailpassword_users ALTER COLUMN password_hash TYPE VARCHAR(256);`

## [3.16.2] - 2022-09-02

### Bug fixes

- Updated java-jwt to handle `null` claims in JWTs

## [3.16.1] - 2022-09-02

### Bug fixes

- Fixed handling of `null` in access token payloads: https://github.com/supertokens/supertokens-core/issues/499

## [3.16.0] - 2022-08-18

- Changes logging level of API start / finished & Cronjob start / finished to be `INFO` level instead of `DEBUG` level.
- Added new config `log_level` to set logging level. Possible values are `DEBUG` | `INFO` | `WARN` | `ERROR` |
  `NONE`. As an example, setting the log level to `WARN` would make the core print out `WARN` and `ERROR` level logs.

## [3.15.1] - 2022-08-10

- Updates UserIdMapping recipe to resolve UserId Mappings for Auth recipes in the core itself

## [3.15.0] - 2022-07-25

- Adds UserIdMapping recipe
- Support for collecting and displaying failing tests

### Database changes

- Adds `userid_mapping` table

## [3.14.0] - 2022-06-07

- Fixes `/recipe/session/user GET` to return only session handles that have not expired.
- Support for new plugin interface version (v2.15)
- Checks for if the session has expired in `updateSession` before calling the update function.

## [3.13.0] - 2022-05-05

- Adds UserRoles recipe
- Fixes base_path config option not being observed when running `supertokens list`
- Adds base_path normalization logic

### Database changes

- Adds `roles`, `role_permissions` and `user_roles` table

## [3.12.1] - 2022-04-02

### Changes

- Changed default `--with_argon2_hashing_pool_size` in `hashingCalibrate` CLI command to 1.

## [3.12.0] - 2022-04-01

- Adds github action for running tests against in memory db.
- Adds github action for checking if "Run tests" action was completed (to run in PRs)
- Fixes how config values are changed during tests.
- Adds 60 mins timeout to github action jobs
- Moves deleting user metadata to happen before deleting the actual user.
- Adds support for argon2 hashing.
- Adds colours to CLI output (in case of errors).

### New config:

- `password_hashing_alg`
- `argon2_iterations`
- `argon2_memory_kb`
- `argon2_parallelism`
- `argon2_hashing_pool_size`
- `bcrypt_log_rounds`

### New CLI command:

- `supertokens hashingCalibrate`: Used to calibrate argon2 and bcrypt passing hashing params.

## [3.11.0] - 2022-03-19

### Changes

- Fixes memory leak during testing.
- Updated plugin interface version
- Adds usermetadata recipe
- Update CONTRIBUTING.md with instructions for gitpod setup

### Database changes

- Added `user_metadata` table

## [3.10.0] - 2022-02-23

- Updated plugin interface version
- Fixed ResultSet instances to avoid Memory Leaks

## [3.9.1] - 2022-02-16

- Fixed https://github.com/supertokens/supertokens-core/issues/373: Catching `StorageTransactionLogicException` in
  transaction helper function for retries

## [3.9.0] - 2022-01-31

### Changes

- Supporting CDI v2.12
- Adding the `userId` to the reponse of `recipe/user/password/reset`
- Adds support for providing base path for all APIs: https://github.com/supertokens/supertokens-node/issues/252
- Add workflow to verify if pr title follows conventional commits

### New config param:

- `base_path` - default is `""` (No base path)

## [3.8.0] - 2022-01-14

### Added

- Added Passwordless recipe ( with unit test coverage )

### Database changes

- Adds new tables for passwordless:
    - `passwordless_users` that stores the users of the passwordless recipe
    - `passwordless_devices` that stores devices/information about passwordless login attempts
    - `passwordless_codes` that stores the codes each device can consume to finish the login process

### Changes

- New recipeId in `/users` response with a corresponding new user type

## [3.7.0] - 2021-12-16

### Added

- Delete user endpoint

## [3.6.1] - 2021-11-15

### Fixes

- Issue with JWT expiry always being lower than expected
- Modulus and exponent for JsonWebKeys are now sent as unsigned when fetching public keys from the /jwt/jwks.json
  endpoint. Both values are url encoded without any padding.

### Changes

- JWT creation logic to add a `iss` claim only if none is provided

## [3.6.0] - 2021-08-26

### Added

- New config values `password_reset_token_lifetime`
  and `email_verification_token_lifetime`: https://github.com/supertokens/supertokens-core/issues/297
- Added support for multiple access token signing keys: https://github.com/supertokens/supertokens-core/issues/305
- Updated CDI version
- Added a table to store access token signing keys into SQL schema, called `session_access_token_signing_keys`
- New JWT recipe to create JWT tokens using SuperTokens
- New table `jwt_signing_keys` added to store keys used by the JWT recipe

## [3.5.3] - 2021-09-20

### Changes

- Explicitly adds UTF-8 compatible conversion when encoding / decoding base64 strings.

## [3.5.2] - 2021-09-01

### Fixes

- Issue with verifying refresh token throwing an unauthorised exception due to a db connection error.
- Sends far ahead jwt signing key expiry time in case updating them is
  disabled: https://github.com/supertokens/supertokens-core/issues/304

### Changes

- Changes JWT signing key update interval to not be limited to 720 hours

## [3.5.1] - 2021-08-25

### Added

- Logs non "OK" status code from APIs for debugging purposes.

### Fixed:

- Always throws unauthorised response if refresh token is not valid - previously it was throwing a 500 error in case it
  was not properly base 64 encoded.

## [3.5.0] - 2021-06-20

### Changed

- Make emailverificaiton tables take a generic userId: https://github.com/supertokens/supertokens-core/issues/258
- Adds new count and pagination APIs: https://github.com/supertokens/supertokens-core/issues/259
- Adds new API to get session data, and deprecates older one to get session and JWT payload separately:
  https://github.com/supertokens/supertokens-core/issues/255
- Removed `isVerified` boolean from thirdparty sign in up API as per CDI spec 2.8, and hence does not do email
  verification in this API either. Also related to https://github.com/supertokens/supertokens-core/issues/295

### Added

- Add `GET /recipe/users/by-email?email=john@example.com` endpoint for ThirdParty recipe to fetch all users with given
  email
- Add new emailverification APIs for remove tokens and unverify email.
- Add `PUT /recipe/user` for emailpassword recipe to change user's password or email.

## [3.4.2] - 2021-06-27

### Fixes

- `NullPointerException` that is thrown in `AccessTokenSigningKey.java` class when the `keyInfo` object is accessed in
  parallel after the signing key has expired: https://github.com/supertokens/supertokens-core/issues/282

## [3.4.1] - 2021-06-18

### Added

- `test_mode` to the options for running the core so that it can be run in test mode whilst being tested by the backend
  SDK.
- Adds `jwtSigningPublicKey` and `jwtSigningPublicKeyExpiryTime` to API response when returning `TRY_REFRESH_TOKEN
  ` from session verify.

## [3.4.0] - 2021-04-22

### Changed

- Uses Open JDK 15.0.1

## [3.3.0] - 2021-02-16

### Changed

- Extracted email verification into its own recipe
- ThirdParty recipe API

## [3.2.0] - 2021-01-26

### Changed

- Normalises email by making it all lower case
- Changes in handshake API
- Changes in config
- Changes in session create, verify and refresh APis

## [3.1.0] - 2021-01-14

### Changed

- Used rowmapper for in memory db
- Adds email verification APIs
- Adds user pagination APIs
- Adds timeJoined to whenever a user object is returned from an API

## [3.0.1] - 2020-10-27

### Changed

- Makes Hello API do a db query as well for better status checking

## [3.0.0] - 2020-10-25

### Changed

- Changes as per CDI 2.4: https://github.com/supertokens/core-driver-interface/issues/1
- In memory db uses the SQL interface
- Emailpassword recipe functions and APIs
- Deprecates the need for a separate SQLite repo (since the in mem one already exists within the core)

## [2.5.2] - 2020-10-25

### Fixed

- Issue #84 - Correct access token signing key expiry not being sent by APIs

## [2.5.1] - 2020-10-08

### Changed

- Fixed issue of docker image hanging when run in foreground

## [2.5.0] - 2020-10-08

### Added

- Updates the access token if blacklisting is switched on and the JWT payload has been changed somehow
- API key support
- JWT Api Key Rotation

### Removed

- Compatibility with the inefficient method for handling refresh tokens.

## [2.4.0] - 2020-09-09

### Added

- CSRF check in refresh API
- set csrf config to `false` by default
- compatibility with CDI 2.3

### Fixed

- When regenerating session, uses old access tokens' parentRefreshTokenHash1 instead of null

### Changed

- Optimises refresh token to not store old tokens in the database
- removes the need for a license key
- removes API Pings

## [2.3.0] - 2020-08-11

### Changed

- Makes default session expiry status code 401
- Makes default refresh API path "/session/refresh"
- Compatibility with CDI 2.2. Makes `cookie_domain` default value to not set, so that it will work with any API
- Makes sameSite = lax by default
- If licenseKey is missing, then dependency jars are downloaded in DEV mode

## [2.2.3] - 2020-08-10

### Changes

- Makes license Apache 2.0

## [2.2.2] - 2020-07-02

### Fixed

- Changes how versioning works to make it per API call.
- Supports CDI 2.1

## [2.2.1] - 2020-05-14

### Fixed

- Forcing of no in memory database flag to start command on Linux fixed

## [2.2.0] - 2020-05-20

### Added

- Uses in memory database in dev mode if database is not configured
- Removes the need to specify dev / production when running the start command

## [2.1.0] - 2020-04-30

### Added

- Compatibility with CDI 2.0
- API versions
- SameSite cookie option
- Updating of JWT payload
- Session expired status code configuration
- Partial lmrt support

## [2.0.0] - 2020-04-07

### Added

- Compatibility with NoSQL databases like MongoDB
- Setting sameSite cookie option. However, this is not usable in this release.

## [1.1.1] - 2020-03-23

### Changed

- Adds #!/bin/bash in scripts

## [1.1.0] - 2020-03-23

### Changed

- Allow for an unlimited number of SuperTokens instances in production mode
- License changes to reflect the above<|MERGE_RESOLUTION|>--- conflicted
+++ resolved
@@ -7,21 +7,13 @@
 
 ## Unreleased
 
-<<<<<<< HEAD
-
-## [9.1.2] - 2024-07-24
-
-### Fixes
-
-- Simplifying email verification token creation
-=======
 ## [9.1.1] -2024-07-24
 
 ### Fixes
 
 - Account linking now properly checks if the login methods of the primary user can be shared with the tenants of the 
   recipe user we are trying to link
->>>>>>> 2f99bf92
+- Simplifying email verification token creation
 
 ## [9.1.0] - 2024-05-24
 
