/*
 *    Copyright (c) 2020, VRAI Labs and/or its affiliates. All rights reserved.
 *
 *    This program is licensed under the SuperTokens Community License (the
 *    "License") as published by VRAI Labs. You may not use this file except in
 *    compliance with the License. You are not permitted to transfer or
 *    redistribute this file without express written permission from VRAI Labs.
 *
 *    A copy of the License is available in the file titled
 *    "SuperTokensLicense.pdf" inside this repository or included with your copy of
 *    the software or its source code. If you have not received a copy of the
 *    License, please write to VRAI Labs at team@supertokens.io.
 *
 *    Please read the License carefully before accessing, downloading, copying,
 *    using, modifying, merging, transferring or sharing this software. By
 *    undertaking any of these activities, you indicate your agreement to the terms
 *    of the License.
 *
 *    This program is distributed with certain software that is licensed under
 *    separate terms, as designated in a particular file or component or in
 *    included license documentation. VRAI Labs hereby grants you an additional
 *    permission to link the program and your derivative works with the separately
 *    licensed software that they have included with this program, however if you
 *    modify this program, you shall be solely liable to ensure compliance of the
 *    modified program with the terms of licensing of the separately licensed
 *    software.
 *
 *    Unless required by applicable law or agreed to in writing, this program is
 *    distributed under the License on an "AS IS" BASIS, WITHOUT WARRANTIES OR
 *    CONDITIONS OF ANY KIND, either express or implied. See the License for the
 *    specific language governing permissions and limitations under the License.
 *
 */

package io.supertokens.cli.commandHandler.start;

import io.supertokens.cli.Main;
import io.supertokens.cli.OperatingSystem;
import io.supertokens.cli.cliOptionsParsers.CLIOptionsParser;
import io.supertokens.cli.commandHandler.CommandHandler;
import io.supertokens.cli.exception.QuitProgramException;
import io.supertokens.cli.logging.Logging;

import java.io.BufferedReader;
import java.io.File;
import java.io.InputStreamReader;
import java.util.ArrayList;
import java.util.List;

public class StartHandler extends CommandHandler {

    @Override
    public void doCommand(String installationDir, boolean viaInstaller, String[] args) {
        boolean isDevMode = CLIOptionsParser.hasKey("dev", args);
        boolean isProductionMode = CLIOptionsParser.hasKey("production", args);
        if (!isDevMode && !isProductionMode) {
            Logging.info("ERROR: Please specify if you are running this instance for development or production use");
            super.printHelp();
            Main.exitCode = 1;
            return;
        }
        if (isDevMode && isProductionMode) {
            Logging.info(
                    "ERROR: Please specify only one of \"dev\" or \"production\" options, and not both.");
            Main.exitCode = 1;
            return;
        }
<<<<<<< HEAD
=======

>>>>>>> d5e8cb18
        String mode = isDevMode ? "DEV" : "PRODUCTION";
        String space = CLIOptionsParser.parseOption("--with-space", args);
        String configPath = CLIOptionsParser.parseOption("--with-config", args);
        if (configPath != null) {
            configPath = new File(configPath).getAbsolutePath();
        }
        String port = CLIOptionsParser.parseOption("--port", args);
        String host = CLIOptionsParser.parseOption("--host", args);
        boolean foreground = CLIOptionsParser.hasKey("--foreground", args);

        List<String> commands = new ArrayList<>();
        if (OperatingSystem.getOS() == OperatingSystem.OS.WINDOWS) {
            commands.add(installationDir + "jre\\bin\\java.exe");
            commands.add("-classpath");
            commands.add("\"" + installationDir + "core\\*\";\"" + installationDir + "plugin-interface\\*\"");
            if (space != null) {
                commands.add("-Xmx" + space + "M");
            }
            commands.add("io.supertokens.Main");
            commands.add(
                    "\"" + installationDir + "\\\"");  // so many quotes at the end cause installationDir also ends in \
            commands.add(mode);
            if (configPath != null) {
                configPath = configPath.replace("\\", "\\\\");
                commands.add("configFile=" + configPath);
            }
            if (host != null) {
                commands.add("host=" + host);
            }
            if (port != null) {
                commands.add("port=" + port);
            }
        } else {
            commands.add(installationDir + "jre/bin/java");
            commands.add("-Djava.security.egd=file:/dev/urandom");
            commands.add("-classpath");
            commands.add(installationDir + "core/*:" + installationDir + "plugin-interface/*");
            if (space != null) {
                commands.add("-Xmx" + space + "M");
            }
            commands.add("io.supertokens.Main");
            commands.add(installationDir);
            commands.add(mode);
            if (configPath != null) {
                commands.add("configFile=" + configPath);
            }
            if (host != null) {
                commands.add("host=" + host);
            }
            if (port != null) {
                commands.add("port=" + port);
            }
        }
        if (!foreground) {
            try {
                ProcessBuilder pb = new ProcessBuilder(commands);
                pb.redirectErrorStream(true);
                Process process = pb.start();
                try (InputStreamReader in = new InputStreamReader(process.getInputStream());
                     BufferedReader reader = new BufferedReader(in)) {
                    String line;
                    boolean success = false;
                    while ((line = reader.readLine()) != null) {
                        Logging.info(line); // TODO: make error go to Logging.error and other go to Logging.info - later
                        if (line.startsWith("Started SuperTokens on")) {
                            success = true;
                            break;
                        }
                    }
                    if (!success) {
                        throw new QuitProgramException("", null);
                    }
                }
            } catch (Exception e) {
                throw new QuitProgramException("Unable to start SuperTokens. Please try again", e);
            }
        } else {
            try {
                Main.handleKillSignalForWhenItHappens();
                ProcessBuilder pb = new ProcessBuilder(commands);
                pb.inheritIO();
                Process process = pb.start();
                process.waitFor();
                int exitValue = process.exitValue();
                if (process.exitValue() != 0 && exitValue != 130) {
                    // 130 means user killed this process and that the shutdownHook will be called, and if
                    // we throw an error, then for some reason this process doesn't quit.
                    throw new QuitProgramException("", null);
                }
            } catch (Exception e) {
                throw new QuitProgramException("Unable to start SuperTokens. Please try again", e);
            } finally {
                Main.removeShutdownHook();
            }
        }
    }

    @Override
    public String getShortDescription() {
        return "Start an instance of SuperTokens";
    }


    @Override
    public String getUsage() {
        return "supertokens start [dev | production] [--with-space=<amount in mb>] [--with-config=<config file path>]" +
                " " +
                "[--port=<value>] " +
                "[--host=<value>] [--foreground]";
    }

    @Override
    public String getCommandName() {
        return "start [options]";
    }

    @Override
    public String getLongDescription() {
        return "Start an instance of SuperTokens for development or production use. By default the process will be " +
                "started as a daemon";
    }

    @Override
    protected List<Option> getOptionsAndDescription() {
        List<Option> options = new ArrayList<>();
        options.add(
                new Option("dev",
                        "Start an instance for development use. You can run unlimited number of instances in this " +
                                "mode."));
        options.add(new Option("production",
                "Start an instance for production use. You can run unlimited number of instances in this mode only if" +
                        " you have a non expired licenseKey. To get a new licenseKey, or check for expiry of your " +
                        "current one, please visit your SuperTokens dashboard."));
        options.add(new Option("--with-space",
                "Sets the amount of space, in MB, to allocate to the JVM. Example to allocate 200MB: " +
                        "\"--with-space=200\""));
        options.add(new Option("--with-config",
                "Specify the location of the config file to load. Can be either relative or absolute. Example: " +
                        "\"--with-config=/usr/config.yaml\""));
        options.add(new Option("--port",
                "Sets the port on which this instance of SuperTokens should run. Example: \"--port=8080\""));
        options.add(new Option("--host",
                "Sets the host on which this instance of SuperTokens should run. Example: \"--host=192.168.0.1\""));
        options.add(new Option("--foreground",
                "Runs this instance of SuperTokens in the foreground (not as a daemon)"));
        return options;
    }

}<|MERGE_RESOLUTION|>--- conflicted
+++ resolved
@@ -60,15 +60,11 @@
             return;
         }
         if (isDevMode && isProductionMode) {
-            Logging.info(
-                    "ERROR: Please specify only one of \"dev\" or \"production\" options, and not both.");
+            Logging.info("ERROR: Please specify only one of \"dev\" or \"production\" options, and not both.");
             Main.exitCode = 1;
             return;
         }
-<<<<<<< HEAD
-=======
-
->>>>>>> d5e8cb18
+
         String mode = isDevMode ? "DEV" : "PRODUCTION";
         String space = CLIOptionsParser.parseOption("--with-space", args);
         String configPath = CLIOptionsParser.parseOption("--with-config", args);
@@ -88,8 +84,8 @@
                 commands.add("-Xmx" + space + "M");
             }
             commands.add("io.supertokens.Main");
-            commands.add(
-                    "\"" + installationDir + "\\\"");  // so many quotes at the end cause installationDir also ends in \
+            commands.add("\"" + installationDir + "\\\""); // so many quotes at the end cause installationDir also ends
+                                                           // in \
             commands.add(mode);
             if (configPath != null) {
                 configPath = configPath.replace("\\", "\\\\");
@@ -128,7 +124,7 @@
                 pb.redirectErrorStream(true);
                 Process process = pb.start();
                 try (InputStreamReader in = new InputStreamReader(process.getInputStream());
-                     BufferedReader reader = new BufferedReader(in)) {
+                        BufferedReader reader = new BufferedReader(in)) {
                     String line;
                     boolean success = false;
                     while ((line = reader.readLine()) != null) {
@@ -154,7 +150,8 @@
                 process.waitFor();
                 int exitValue = process.exitValue();
                 if (process.exitValue() != 0 && exitValue != 130) {
-                    // 130 means user killed this process and that the shutdownHook will be called, and if
+                    // 130 means user killed this process and that the shutdownHook will be called,
+                    // and if
                     // we throw an error, then for some reason this process doesn't quit.
                     throw new QuitProgramException("", null);
                 }
@@ -171,13 +168,10 @@
         return "Start an instance of SuperTokens";
     }
 
-
     @Override
     public String getUsage() {
-        return "supertokens start [dev | production] [--with-space=<amount in mb>] [--with-config=<config file path>]" +
-                " " +
-                "[--port=<value>] " +
-                "[--host=<value>] [--foreground]";
+        return "supertokens start [dev | production] [--with-space=<amount in mb>] [--with-config=<config file path>]"
+                + " " + "[--port=<value>] " + "[--host=<value>] [--foreground]";
     }
 
     @Override
@@ -187,33 +181,31 @@
 
     @Override
     public String getLongDescription() {
-        return "Start an instance of SuperTokens for development or production use. By default the process will be " +
-                "started as a daemon";
+        return "Start an instance of SuperTokens for development or production use. By default the process will be "
+                + "started as a daemon";
     }
 
     @Override
     protected List<Option> getOptionsAndDescription() {
         List<Option> options = new ArrayList<>();
-        options.add(
-                new Option("dev",
-                        "Start an instance for development use. You can run unlimited number of instances in this " +
-                                "mode."));
+        options.add(new Option("dev",
+                "Start an instance for development use. You can run unlimited number of instances in this " + "mode."));
         options.add(new Option("production",
-                "Start an instance for production use. You can run unlimited number of instances in this mode only if" +
-                        " you have a non expired licenseKey. To get a new licenseKey, or check for expiry of your " +
-                        "current one, please visit your SuperTokens dashboard."));
+                "Start an instance for production use. You can run unlimited number of instances in this mode only if"
+                        + " you have a non expired licenseKey. To get a new licenseKey, or check for expiry of your "
+                        + "current one, please visit your SuperTokens dashboard."));
         options.add(new Option("--with-space",
-                "Sets the amount of space, in MB, to allocate to the JVM. Example to allocate 200MB: " +
-                        "\"--with-space=200\""));
+                "Sets the amount of space, in MB, to allocate to the JVM. Example to allocate 200MB: "
+                        + "\"--with-space=200\""));
         options.add(new Option("--with-config",
-                "Specify the location of the config file to load. Can be either relative or absolute. Example: " +
-                        "\"--with-config=/usr/config.yaml\""));
+                "Specify the location of the config file to load. Can be either relative or absolute. Example: "
+                        + "\"--with-config=/usr/config.yaml\""));
         options.add(new Option("--port",
                 "Sets the port on which this instance of SuperTokens should run. Example: \"--port=8080\""));
         options.add(new Option("--host",
                 "Sets the host on which this instance of SuperTokens should run. Example: \"--host=192.168.0.1\""));
-        options.add(new Option("--foreground",
-                "Runs this instance of SuperTokens in the foreground (not as a daemon)"));
+        options.add(
+                new Option("--foreground", "Runs this instance of SuperTokens in the foreground (not as a daemon)"));
         return options;
     }
 
